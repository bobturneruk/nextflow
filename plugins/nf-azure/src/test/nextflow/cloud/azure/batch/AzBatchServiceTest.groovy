package nextflow.cloud.azure.batch

import java.time.Instant
import java.time.temporal.ChronoUnit
import java.util.function.Predicate

import com.azure.compute.batch.models.BatchPool
import com.azure.compute.batch.models.ElevationLevel
import com.azure.identity.ManagedIdentityCredential
import com.google.common.hash.HashCode
import nextflow.Global
import nextflow.Session
import nextflow.SysEnv
import nextflow.cloud.azure.config.AzConfig
import nextflow.cloud.azure.config.AzManagedIdentityOpts
import nextflow.cloud.azure.config.AzPoolOpts
import nextflow.cloud.azure.config.AzStartTaskOpts
import nextflow.file.FileSystemPathFactory
import nextflow.processor.TaskBean
import nextflow.processor.TaskConfig
import nextflow.processor.TaskProcessor
import nextflow.processor.TaskRun
import nextflow.util.Duration
import nextflow.util.MemoryUnit
import spock.lang.Specification
import spock.lang.Unroll
/**
 *
 * @author Paolo Di Tommaso <paolo.ditommaso@gmail.com>
 */
class AzBatchServiceTest extends Specification {

    static long _1GB = 1024 * 1024 * 1024

    def setup() {
        SysEnv.push([:])  // <-- clear the system host env
    }

    def cleanup() {
        SysEnv.pop()      // <-- restore the system host env
    }

    def 'should make job id'() {
        given:
        def task = Mock(TaskRun) {
            getProcessor() >> Mock(TaskProcessor) {
                getName() >> NAME
            }
        }
        and:
        def exec = Mock(AzBatchExecutor) {
            getConfig() >> new AzConfig([:])
        }
        and:
        def svc = new AzBatchService(exec)

        expect:
        svc.makeJobId(task) =~ EXPECTED

        where:
        NAME        | EXPECTED
        'foo'       | /job-\w+-foo/
        'foo  bar'  | /job-\w+-foo_bar/
    }

    def 'should list locations' () {
        given:
        def exec = Mock(AzBatchExecutor) {
            getConfig() >> new AzConfig([:])
        }
        def svc = new AzBatchService(exec)

        when:
        def list = svc.listLocationNames()
        then:
        'eastus' in list
        'northeurope' in list
    }

    def 'should list vm names for location' () {
        given:
        def exec = Mock(AzBatchExecutor) {
            getConfig() >> new AzConfig([:])
        }
        def svc = new AzBatchService(exec)

        when:
        def names = svc.listVmNames('northeurope')
        then:
        'Standard_D1_v2' in names
        'Standard_D5_v2' in names
    }

    def 'should get size for vm' () {
        given:
        def exec = Mock(AzBatchExecutor) {
            getConfig() >> new AzConfig([:])
        }
        def svc = new AzBatchService(exec)

        when:
        def vm = svc.getVmType('northeurope', 'Standard_D1_v2')
        then:
        vm.name == 'Standard_D1_v2'
        vm.numberOfCores == 1
        vm.maxDataDiskCount == 4
        vm.memory.toMega() == 3584
        vm.osDiskSize.toMega() == 1047552
        vm.resourceDiskSize.toMega() == 51200


        when:
        def vm1= svc.getVmType('northeurope', 'standard_d1_v2')
        def vm2= svc.getVmType('northeurope', 'STANDARD_D1_V2')
        then:
        vm == vm1
        vm == vm2

    }

    @Unroll
    def 'should compute vm score' () {
        given:
        def exec = Mock(AzBatchExecutor) {
            getConfig() >> new AzConfig([:])
        }
        def svc = new AzBatchService(exec)


        expect:
        svc.computeScore(CPUS, MemoryUnit.of(MEM), VM) == EXPECTED

        
        where:
        CPUS    | MEM       | VM                                            | EXPECTED
        1       | '10 MB'   | [numberOfCores: 1, memoryInMB: 10]            | 0.0
        2       | '10 MB'   | [numberOfCores: 1, memoryInMB: 10]            | null
        1       | '10 GB'   | [numberOfCores: 1, memoryInMB: 10]            | null
        1       | '10 MB'   | [numberOfCores: 2, memoryInMB: 10]            | 1.0
        1       | '10 GB'   | [numberOfCores: 1, memoryInMB: 10]            | null
        1       | '10 GB'   | [numberOfCores: 1, memoryInMB: 11 * 1024]     | 1.0
    }

    def 'should find best match for northeurope' () {
        given:
        def exec = Mock(AzBatchExecutor) { getConfig() >> new AzConfig([:]) }
        def svc = new AzBatchService(exec)
        
        when:
        def ret = svc.findBestVm('northeurope', 4, MemoryUnit.of(7168), null)
        then:
        ret.name == 'Basic_A3'

        when:
        ret = svc.findBestVm('northeurope', 4, MemoryUnit.of(7168), 'standard_a?')
        then:
        ret.name == 'Standard_A3'

        when:
        ret = svc.findBestVm('northeurope', 4, null, 'standard_a?')
        then:
        ret.name == 'Standard_A6'

        when:
        ret = svc.findBestVm('northeurope', 4, MemoryUnit.of(7168), 'standard_a2,standard_a*')
        then:
        ret.name == 'Standard_A3'
    }

    def 'should match familty' () {
        given:
        def exec = Mock(AzBatchExecutor) { getConfig() >> new AzConfig([:]) }
        def svc = new AzBatchService(exec)

        expect:
        svc.matchType(FAMILY, VM_TYPE) == EXPECTED

        where:
        FAMILY      | VM_TYPE       | EXPECTED
        null        | 'Basic_A3'    | true
        'Basic_A3'  | 'Basic_A3'    | true
        'BASIC_A3'  | 'Basic_A3'    | true
        'Basic_A4'  | 'Basic_A3'    | false
        'Basic'     | 'Basic_A3'    | false
        'BASIC'     | 'Basic_A3'    | false
        'Other'     | 'Basic_A3'    | false
        'basic*'    | 'Basic_A3'    | true
        'basic*'    | 'Other_A3'    | false
        'Basic_A?'  | 'Basic_A3'    | true
        'Basic_A?'  | 'Basic_A33'   | false

    }

    @Unroll
    def 'should compute mem slots' () {
        given:
        def exec = Mock(AzBatchExecutor) { getConfig() >> new AzConfig([:]) }
        def svc = new AzBatchService(exec)

        expect:
        svc.memSlots(TASK_MEM, VM_MEM, VM_CPUS) == SLOTS

        where:
        TASK_MEM | VM_MEM    | VM_CPUS   | SLOTS
        1.0      | 1.0f      | 1         | 1
        1.1      | 1.0f      | 1         | 2
        1.9      | 1.0f      | 1         | 2
        2.0      | 1.0f      | 1         | 2
        2.0      | 2.0f      | 1         | 1
        8.0      | 4.0f      | 1         | 2
        8.0      | 8.0f      | 4         | 4
        4.0      | 8.0f      | 4         | 2
        5.0      | 8.0f      | 4         | 3
    }

    @Unroll
    def 'should compute slots' () {
        given:
        def exec = Mock(AzBatchExecutor) { getConfig() >> new AzConfig([:]) }
        def svc = new AzBatchService(exec)
        
        expect:
        svc.computeSlots(CPUS, MemoryUnit.of(MEM * _1GB), VM_CPUS, MemoryUnit.of(VM_MEM*_1GB)) == EXPECTED

        where:
        CPUS  | MEM   | VM_CPUS   | VM_MEM    |   EXPECTED
        1     | 1     | 1         | 1         |   1
        and:
        1     | 1     | 4         | 64        |   1
        1     | 8     | 4         | 64        |   1
        1     | 16    | 4         | 64        |   1
        1     | 32    | 4         | 64        |   2
        2     | 1     | 4         | 64        |   2
        4     | 1     | 4         | 64        |   4
        2     | 64    | 4         | 64        |   4

    }


    def 'should configure default startTask' () {
        given:
        def CONFIG = [batch:[copyToolInstallMode: 'node']]
        def exec = Mock(AzBatchExecutor) {getConfig() >> new AzConfig(CONFIG) }
        def svc = new AzBatchService(exec)

        when:
        def configuredStartTask = svc.createStartTask( new AzStartTaskOpts() )
        then:
        configuredStartTask.commandLine == 'bash -c "chmod +x azcopy && mkdir $AZ_BATCH_NODE_SHARED_DIR/bin/ && cp azcopy $AZ_BATCH_NODE_SHARED_DIR/bin/"'
        configuredStartTask.resourceFiles.size()==1
        configuredStartTask.resourceFiles.first().filePath == 'azcopy'
    }

    def 'should configure custom startTask' () {
        given:
        def CONFIG = [batch:[copyToolInstallMode: 'node']]
        def exec = Mock(AzBatchExecutor) {getConfig() >> new AzConfig(CONFIG) }
        def svc = new AzBatchService(exec)

        when:
        def configuredStartTask = svc.createStartTask( new AzStartTaskOpts(script: 'echo hello-world') )
        then:
        configuredStartTask.commandLine == 'bash -c "chmod +x azcopy && mkdir $AZ_BATCH_NODE_SHARED_DIR/bin/ && cp azcopy $AZ_BATCH_NODE_SHARED_DIR/bin/"; bash -c \'echo hello-world\''
        and:
        configuredStartTask.resourceFiles.size()==1
        configuredStartTask.resourceFiles.first().filePath == 'azcopy'
    }

    def 'should configure not install AzCopy because copyToolInstallMode is off' () {
        given:
        def CONFIG = [batch:[copyToolInstallMode: 'off']]
        def exec = Mock(AzBatchExecutor) {getConfig() >> new AzConfig(CONFIG) }
        def svc = new AzBatchService(exec)

        when:
        def configuredStartTask = svc.createStartTask( new AzStartTaskOpts(script: 'echo hello-world') )
        then:
        configuredStartTask.commandLine == "bash -c 'echo hello-world'"
        configuredStartTask.resourceFiles.isEmpty()
    }

    def 'should configure not install AzCopy because copyToolInstallMode is task and quote command' () {
        given:
        def CONFIG = [batch:[copyToolInstallMode: 'task']]
        def exec = Mock(AzBatchExecutor) {getConfig() >> new AzConfig(CONFIG) }
        def svc = new AzBatchService(exec)

        when:
        def configuredStartTask = svc.createStartTask( new AzStartTaskOpts(script: "echo 'hello-world'") )
        then:
        configuredStartTask.commandLine == "bash -c 'echo ''hello-world'''"
        configuredStartTask.resourceFiles.isEmpty()
    }

    def 'should create null startTask because no options are enabled' () {
        given:
        def CONFIG = [batch:[copyToolInstallMode: 'off']]
        def exec = Mock(AzBatchExecutor) {getConfig() >> new AzConfig(CONFIG) }
        def svc = new AzBatchService(exec)

        when:
        def configuredStartTask = svc.createStartTask( new AzStartTaskOpts() )
        then:
        configuredStartTask == null
    }

    def 'should configure privileged startTask' () {
        given:
        def CONFIG = [batch:[copyToolInstallMode: 'node']]
        def exec = Mock(AzBatchExecutor) {getConfig() >> new AzConfig(CONFIG) }
        def svc = new AzBatchService(exec)
        and:

        when:
        def configuredStartTask = svc.createStartTask( new AzStartTaskOpts(privileged: true) )
        then:
        configuredStartTask.userIdentity.autoUser.elevationLevel == ElevationLevel.ADMIN
    }

    def 'should check scaling formula' () {
        given:
        def exec = Mock(AzBatchExecutor) { getConfig() >> new AzConfig([:]) }
        def svc = new AzBatchService(exec)

        when:
        def formula = svc.scaleFormula( new AzPoolOpts(vmCount: 3, maxVmCount: 10, scaleInterval: Duration.of('5 min')) )
        then:
        formula.contains 'interval = TimeInterval_Minute * 5;'
        formula.contains '$TargetDedicatedNodes = lifespan < interval ? 3 : targetPoolSize;'
    }

    def 'should check scaling formula for low-priority' () {
        given:
        def exec = Mock(AzBatchExecutor) { getConfig() >> new AzConfig([:]) }
        def svc = new AzBatchService(exec)

        when:
        def formula = svc.scaleFormula( new AzPoolOpts(lowPriority: true, vmCount: 3, maxVmCount: 10, scaleInterval: Duration.of('5 min')) )
        then:
        formula.contains 'interval = TimeInterval_Minute * 5;'
        formula.contains '$TargetLowPriorityNodes = lifespan < interval ? 3 : targetPoolSize;'
    }

    def 'should  check formula vars' () {
        given:
        def exec = Mock(AzBatchExecutor) { getConfig() >> new AzConfig([:]) }
        def svc = new AzBatchService(exec)
        and:
        def opts = new AzPoolOpts(vmCount: 3, maxVmCount: 10, scaleInterval: Duration.of('5 min'))
        def now = Instant.now()

        when:
        def vars = svc.poolCreationBindings(opts, now)
        then:
        vars == [scaleInterval: 5,
                 maxVmCount: 10,
                 vmCount: 3,
                 poolCreationTime: now.truncatedTo(ChronoUnit.MICROS).toString() ]
    }

    def 'should guess vm' () {
        given:
        def LOC = 'europe'
        def TYPE = Mock(AzVmType)
        and:
        def exec = Mock(AzBatchExecutor) { getConfig() >> new AzConfig([:]) }
        AzBatchService svc = Spy(AzBatchService, constructorArgs: [exec])

        when:
        def ret = svc.guessBestVm(LOC, 1, null, 'xyz')
        then:
        1 * svc.findBestVm(LOC, 1, null, 'xyz')  >> TYPE
        and:
        ret == TYPE

        when:
        ret = svc.guessBestVm(LOC, 8, null, 'xyz_*')
        then:
        1 * svc.findBestVm(LOC, 16, null, 'xyz_*')  >> null
        1 * svc.findBestVm(LOC, 8, null, 'xyz_*')  >> TYPE
        and:
        ret == TYPE

        when:
        ret = svc.guessBestVm(LOC, 8, null, 'xyz_?')
        then:
        1 * svc.findBestVm(LOC, 16, null, 'xyz_?')  >> null
        1 * svc.findBestVm(LOC, 8, null, 'xyz_?')  >> TYPE
        and:
        ret == TYPE

        when:
        ret = svc.guessBestVm(LOC, 16, null, 'xyz*')
        then:
        1 * svc.findBestVm(LOC, 16, null, 'xyz*')  >> TYPE
        and:
        ret == TYPE

    }

    def 'should check poolid' () {
        given:
        def exec = Mock(AzBatchExecutor) { getConfig() >> new AzConfig([:]) }
        AzBatchService svc = Spy(AzBatchService, constructorArgs: [exec])

        when:
        svc.checkPoolId('abc')
        then:
        noExceptionThrown()

        when:
        svc.checkPoolId('abc_10')
        then:
        noExceptionThrown()

        when:
        svc.checkPoolId('abc-10')
        then:
        noExceptionThrown()

        when:
        svc.checkPoolId('abc 10')
        then:
        thrown(IllegalArgumentException)

    }

    def 'should create spec for autopool' () {
        given:
        def LOC = 'europe'
        def CFG = new AzConfig([batch: [location: LOC]])
        def CPUS = 2
        def MEM = MemoryUnit.of('1 GB')
        def TYPE = 'Standard_X1'
        def VM = new AzVmType(name: TYPE, numberOfCores: CPUS)
        and:
        def exec = Mock(AzBatchExecutor) { getConfig() >> CFG }
        AzBatchService svc = Spy(AzBatchService, constructorArgs: [exec])
        and:
        def TASK = Mock(TaskRun) {
            getConfig() >> Mock(TaskConfig) {
                getMemory() >> MEM
                getCpus() >> CPUS
                getMachineType() >> TYPE
                getResourceLabels() >> [foo: 'bar']
            }
        }

        when:
        def spec = svc.specFromAutoPool(TASK)
        then:
        1 * svc.guessBestVm(LOC, CPUS, MEM, TYPE) >> VM
        and:
        spec.poolId == 'nf-pool-289d374ac1622e709cf863bce2570cab-Standard_X1'
        spec.metadata == [foo: 'bar']

    }

    def 'should set jobs to automatically terminate by default' () {
        given:
        def CONFIG = [:]
        def exec = Mock(AzBatchExecutor) {getConfig() >> new AzConfig(CONFIG) }
        AzBatchService svc = Spy(AzBatchService, constructorArgs:[exec])
        when:
        svc.close()
        then:
        1 * svc.terminateJobs() >> null
    }

    def 'should not cleanup jobs by default' () {
        given:
        def CONFIG = [:]
        def exec = Mock(AzBatchExecutor) {getConfig() >> new AzConfig(CONFIG) }
        AzBatchService svc = Spy(AzBatchService, constructorArgs:[exec])
        when:
        svc.close()
        then:
        0 * svc.cleanupJobs() >> null
    }

    def 'should cleanup jobs if specified' () {
        given:
        def CONFIG = [batch:[deleteJobsOnCompletion: true]]
        def exec = Mock(AzBatchExecutor) {getConfig() >> new AzConfig(CONFIG) }
        AzBatchService svc = Spy(AzBatchService, constructorArgs:[exec])
        when:
        svc.close()
        then:
        1 * svc.cleanupJobs() >> null
    }

    def 'should not cleanup pools by default' () {
        given:
        def CONFIG = [:]
        def exec = Mock(AzBatchExecutor) {getConfig() >> new AzConfig(CONFIG) }
        AzBatchService svc = Spy(AzBatchService, constructorArgs:[exec])
        when:
        svc.close()
        then:
        0 * svc.cleanupPools() >> null
    }

    def 'should cleanup pools with autoPoolMode' () {
        given:
        def CONFIG = [batch:[autoPoolMode: true, deletePoolsOnCompletion: true]]
        def exec = Mock(AzBatchExecutor) {getConfig() >> new AzConfig(CONFIG) }
        AzBatchService svc = Spy(AzBatchService, constructorArgs:[exec])
        when:
        svc.close()
        then:
        1 * svc.cleanupPools() >> null
    }

    def 'should cleanup pools with allowPoolCreation' () {
        given:
        def CONFIG = [batch:[allowPoolCreation: true, deletePoolsOnCompletion: true]]
        def exec = Mock(AzBatchExecutor) {getConfig() >> new AzConfig(CONFIG) }
        AzBatchService svc = Spy(AzBatchService, constructorArgs:[exec])
        when:
        svc.close()
        then:
        1 * svc.cleanupPools() >> null
    }


    def 'should not cleanup pools without autoPoolMode or allowPoolCreation' () {
        given:
        def CONFIG = [batch:[deletePoolsOnCompletion: true]]
        def exec = Mock(AzBatchExecutor) {getConfig() >> new AzConfig(CONFIG) }
        AzBatchService svc = Spy(AzBatchService, constructorArgs:[exec])
        when:
        svc.close()
        then:
        0 * svc.cleanupPools() >> null
    }

    def 'should get spec from pool config' () {
        given:
        def POOL_ID = 'foo'
        def CONFIG = [batch:[location: 'northeurope', pools: [(POOL_ID): [vmType: 'Standard_D2_v2']]]]
        def exec = Mock(AzBatchExecutor) {getConfig() >> new AzConfig(CONFIG) }
        AzBatchService svc = Spy(AzBatchService, constructorArgs:[exec])

        when:
        def result = svc.specFromPoolConfig(POOL_ID)
        then:
        result.vmType.name == 'Standard_D2_v2'
        result.vmType.numberOfCores == 2
        and:
        result.opts
        and:
        0 * svc.getPool(_) >> null
    }

    def 'should get spec from existing pool' () {
        given:
        def POOL_ID = 'foo'
        def CONFIG = [batch:[location: 'northeurope']]
        def exec = Mock(AzBatchExecutor) {getConfig() >> new AzConfig(CONFIG) }
        AzBatchService svc = Spy(AzBatchService, constructorArgs:[exec])

        when:
        def result = svc.specFromPoolConfig(POOL_ID)
        then:
        1 * svc.getPool(_) >> new BatchPool(vmSize: 'Standard_D2_v2')
        and:        
        result.vmType.name == 'Standard_D2_v2'
        result.vmType.numberOfCores == 2
        and:
        result.opts.vmType == 'Standard_D2_v2'
    }

    def 'should create retry policy' () {
        given:
        def retryCfg = [delay: '100ms', maxDelay: '200ms', maxAttempts: 300]
        def CONFIG = [batch:[location: 'northeurope'], retryPolicy: retryCfg]
        def exec = Mock(AzBatchExecutor) {getConfig() >> new AzConfig(CONFIG) }
        AzBatchService svc = Spy(new AzBatchService(exec))

        when:
        final policy = svc.retryPolicy(Mock(Predicate))
        then:
        policy.config.delay.toMillis() == 100
        policy.config.maxDelay.toMillis() == 200
        policy.config.maxAttempts == 300

    }

    def 'should create apply policy' () {
        given:
        def CONFIG = [batch:[location: 'northeurope']]
        def exec = Mock(AzBatchExecutor) {getConfig() >> new AzConfig(CONFIG) }
        AzBatchService svc = Spy(new AzBatchService(exec))

        expect:
        svc.apply(() -> 'Hello') == 'Hello'

    }

    def 'should create task for submit' () {
        given:
        Global.session = Mock(Session) { getConfig()>>[:] }
        and:
        def POOL_ID = 'my-pool'
        def SAS = '123'
        def CONFIG = [storage: [sasToken: SAS]]
        def exec = Mock(AzBatchExecutor) {getConfig() >> new AzConfig(CONFIG) }
        AzBatchService azure = Spy(new AzBatchService(exec))
        and:
        def TASK = Mock(TaskRun) {
            getHash() >> HashCode.fromInt(1)
            getContainer() >> 'ubuntu:latest'
            getConfig() >> Mock(TaskConfig)
        }
        and:
        def SPEC = new AzVmPoolSpec(poolId: POOL_ID, vmType: Mock(AzVmType), opts: new AzPoolOpts([:]))

        when:
        def result = azure.createTask(POOL_ID, 'salmon', TASK)
        then:
        1 * azure.getPoolSpec(POOL_ID) >> SPEC
        1 * azure.computeSlots(TASK, SPEC) >> 4
        1 * azure.resourceFileUrls(TASK, SAS) >> []
        1 * azure.outputFileUrls(TASK, SAS) >> []
        and:
        result.id == 'nf-01000000'
        result.requiredSlots == 4
        and:
        result.commandLine == "sh -c 'bash .command.run 2>&1 | tee .command.log'"
        and:
<<<<<<< HEAD
        result.containerSettings().imageName() == 'ubuntu:latest'
        result.containerSettings().containerRunOptions() == ''
=======
        result.containerSettings.imageName == 'ubuntu:latest'
        result.containerSettings.containerRunOptions == '-v /etc/ssl/certs:/etc/ssl/certs:ro -v /etc/pki:/etc/pki:ro '
>>>>>>> 549e7902
    }

    def 'should create task for submit with extra options' () {
        given:
        def POOL_ID = 'my-pool'
        def SAS = '123'

        def CONFIG = [storage: [sasToken: SAS, fileShares: [file1: [mountOptions: 'mountOptions1', mountPath: 'mountPath1']]]]
        def exec = Mock(AzBatchExecutor) {getConfig() >> new AzConfig(CONFIG) }
        AzBatchService azure = Spy(new AzBatchService(exec))
        def session = Mock(Session) {
            getConfig() >>[fusion:[enabled:false]]
            statsEnabled >> true
        }
        Global.session = session
        and:
        def TASK = Mock(TaskRun) {
            getHash() >> HashCode.fromInt(2)
            getContainer() >> 'ubuntu:latest'
            getConfig() >> Mock(TaskConfig) {
                getContainerOptions() >> '-v /foo:/foo'
                getTime() >> Duration.of('24 h')
            }

        }
        and:
        def SPEC = new AzVmPoolSpec(poolId: POOL_ID, vmType: Mock(AzVmType), opts: new AzPoolOpts([:]))

        when:
        def result = azure.createTask(POOL_ID, 'salmon', TASK)
        then:
        1 * azure.getPoolSpec(POOL_ID) >> SPEC
        1 * azure.computeSlots(TASK, SPEC) >> 4
        1 * azure.resourceFileUrls(TASK, SAS) >> []
        1 * azure.outputFileUrls(TASK, SAS) >> []
        and:
        result.id == 'nf-02000000'
        result.requiredSlots == 4
        and:
        result.commandLine == "sh -c 'bash .command.run 2>&1 | tee .command.log'"
        and:
<<<<<<< HEAD
        result.containerSettings().imageName() == 'ubuntu:latest'
        result.containerSettings().containerRunOptions() == '-v /mnt/batch/tasks/fsmounts/file1:mountPath1:rw -v /foo:/foo '
=======
        result.containerSettings.imageName == 'ubuntu:latest'
        result.containerSettings.containerRunOptions == '-v /etc/ssl/certs:/etc/ssl/certs:ro -v /etc/pki:/etc/pki:ro -v /mnt/batch/tasks/fsmounts/file1:mountPath1:rw -v /foo:/foo '
>>>>>>> 549e7902
        and:
        Duration.of(result.constraints.maxWallClockTime.toMillis()) == TASK.config.time
    }

    def 'should create task for submit with fusion' () {
        given:
        def SAS = '1234567890' * 10
        def AZURE = [storage: [sasToken: SAS, accountName: 'my-account']]
        Global.session = Mock(Session) { getConfig()>>[fusion:[enabled:true], azure: AZURE] }
        def WORKDIR = FileSystemPathFactory.parse('az://foo/work/dir')
        and:
        def POOL_ID = 'my-pool'
        def exec = Mock(AzBatchExecutor) {getConfig() >> new AzConfig(AZURE) }
        AzBatchService azure = Spy(new AzBatchService(exec))
        and:
        def TASK = Mock(TaskRun) {
            getHash() >> HashCode.fromInt(1)
            getContainer() >> 'ubuntu:latest'
            getConfig() >> Mock(TaskConfig)
            getWorkDir() >> WORKDIR
            toTaskBean() >> Mock(TaskBean) {
                getWorkDir() >> WORKDIR
                getInputFiles() >> [:]
            }
        }
        and:
        def SPEC = new AzVmPoolSpec(poolId: POOL_ID, vmType: Mock(AzVmType), opts: new AzPoolOpts([:]))

        when:
        def result = azure.createTask(POOL_ID, 'salmon', TASK)
        then:
        1 * azure.getPoolSpec(POOL_ID) >> SPEC
        1 * azure.computeSlots(TASK, SPEC) >> 1
        1 * azure.resourceFileUrls(TASK, SAS) >> []
        1 * azure.outputFileUrls(TASK, SAS) >> []
        and:
        result.id == 'nf-01000000'
        result.requiredSlots == 1
        and:
        result.commandLine == "/usr/bin/fusion bash /fusion/az/foo/work/dir/.command.run"
        and:
<<<<<<< HEAD
        result.containerSettings().imageName() == 'ubuntu:latest'
        result.containerSettings().containerRunOptions() == '--privileged -e FUSION_WORK=/fusion/az/foo/work/dir -e FUSION_TAGS=[.command.*|.exitcode|.fusion.*](nextflow.io/metadata=true),[*](nextflow.io/temporary=true) -e AZURE_STORAGE_ACCOUNT=my-account -e AZURE_STORAGE_SAS_TOKEN=1234567890123456789012345678901234567890123456789012345678901234567890123456789012345678901234567890 '
=======
        result.containerSettings.imageName == 'ubuntu:latest'
        result.containerSettings.containerRunOptions == '-v /etc/ssl/certs:/etc/ssl/certs:ro -v /etc/pki:/etc/pki:ro --privileged -e FUSION_WORK=/fusion/az/foo/work/dir -e FUSION_TAGS=[.command.*|.exitcode|.fusion.*](nextflow.io/metadata=true),[*](nextflow.io/temporary=true) -e AZURE_STORAGE_ACCOUNT=my-account -e AZURE_STORAGE_SAS_TOKEN=1234567890123456789012345678901234567890123456789012345678901234567890123456789012345678901234567890 '
>>>>>>> 549e7902
    }

    @Unroll
    def 'should create user-assigned managed identity credentials token' () {
        given:
        def config = Mock(AzConfig)
        def exec = Mock(AzBatchExecutor) {getConfig() >> new AzConfig(CONFIG) }
        AzBatchService service = Spy(new AzBatchService(exec))

        when:
        def token = service.createBatchCredentialsWithManagedIdentity()
        then:
        config.managedIdentity() >> { Mock(AzManagedIdentityOpts) }
        then:
        token instanceof ManagedIdentityCredential
        (token as ManagedIdentityCredential).clientId == EXPECTED

        where:
        CONFIG                                          | EXPECTED
        [:]                                             | null
        [managedIdentity: [clientId: 'client-123']]     | 'client-123'
    }

}<|MERGE_RESOLUTION|>--- conflicted
+++ resolved
@@ -628,13 +628,8 @@
         and:
         result.commandLine == "sh -c 'bash .command.run 2>&1 | tee .command.log'"
         and:
-<<<<<<< HEAD
         result.containerSettings().imageName() == 'ubuntu:latest'
-        result.containerSettings().containerRunOptions() == ''
-=======
-        result.containerSettings.imageName == 'ubuntu:latest'
-        result.containerSettings.containerRunOptions == '-v /etc/ssl/certs:/etc/ssl/certs:ro -v /etc/pki:/etc/pki:ro '
->>>>>>> 549e7902
+        result.containerSettings().containerRunOptions == ''
     }
 
     def 'should create task for submit with extra options' () {
@@ -676,13 +671,8 @@
         and:
         result.commandLine == "sh -c 'bash .command.run 2>&1 | tee .command.log'"
         and:
-<<<<<<< HEAD
         result.containerSettings().imageName() == 'ubuntu:latest'
-        result.containerSettings().containerRunOptions() == '-v /mnt/batch/tasks/fsmounts/file1:mountPath1:rw -v /foo:/foo '
-=======
-        result.containerSettings.imageName == 'ubuntu:latest'
-        result.containerSettings.containerRunOptions == '-v /etc/ssl/certs:/etc/ssl/certs:ro -v /etc/pki:/etc/pki:ro -v /mnt/batch/tasks/fsmounts/file1:mountPath1:rw -v /foo:/foo '
->>>>>>> 549e7902
+        result.containerSettings().containerRunOptions == '-v /mnt/batch/tasks/fsmounts/file1:mountPath1:rw -v /foo:/foo '
         and:
         Duration.of(result.constraints.maxWallClockTime.toMillis()) == TASK.config.time
     }
@@ -724,13 +714,8 @@
         and:
         result.commandLine == "/usr/bin/fusion bash /fusion/az/foo/work/dir/.command.run"
         and:
-<<<<<<< HEAD
         result.containerSettings().imageName() == 'ubuntu:latest'
-        result.containerSettings().containerRunOptions() == '--privileged -e FUSION_WORK=/fusion/az/foo/work/dir -e FUSION_TAGS=[.command.*|.exitcode|.fusion.*](nextflow.io/metadata=true),[*](nextflow.io/temporary=true) -e AZURE_STORAGE_ACCOUNT=my-account -e AZURE_STORAGE_SAS_TOKEN=1234567890123456789012345678901234567890123456789012345678901234567890123456789012345678901234567890 '
-=======
-        result.containerSettings.imageName == 'ubuntu:latest'
-        result.containerSettings.containerRunOptions == '-v /etc/ssl/certs:/etc/ssl/certs:ro -v /etc/pki:/etc/pki:ro --privileged -e FUSION_WORK=/fusion/az/foo/work/dir -e FUSION_TAGS=[.command.*|.exitcode|.fusion.*](nextflow.io/metadata=true),[*](nextflow.io/temporary=true) -e AZURE_STORAGE_ACCOUNT=my-account -e AZURE_STORAGE_SAS_TOKEN=1234567890123456789012345678901234567890123456789012345678901234567890123456789012345678901234567890 '
->>>>>>> 549e7902
+        result.containerSettings().containerRunOptions == '--privileged -e FUSION_WORK=/fusion/az/foo/work/dir -e FUSION_TAGS=[.command.*|.exitcode|.fusion.*](nextflow.io/metadata=true),[*](nextflow.io/temporary=true) -e AZURE_STORAGE_ACCOUNT=my-account -e AZURE_STORAGE_SAS_TOKEN=1234567890123456789012345678901234567890123456789012345678901234567890123456789012345678901234567890 '
     }
 
     @Unroll
