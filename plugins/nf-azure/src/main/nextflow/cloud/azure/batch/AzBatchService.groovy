/*
 * Copyright 2021, Microsoft Corp
 *
 * Licensed under the Apache License, Version 2.0 (the "License");
 * you may not use this file except in compliance with the License.
 * You may obtain a copy of the License at
 *
 *     http://www.apache.org/licenses/LICENSE-2.0
 *
 * Unless required by applicable law or agreed to in writing, software
 * distributed under the License is distributed on an "AS IS" BASIS,
 * WITHOUT WARRANTIES OR CONDITIONS OF ANY KIND, either express or implied.
 * See the License for the specific language governing permissions and
 * limitations under the License.
 */

package nextflow.cloud.azure.batch

import java.math.RoundingMode
import java.nio.file.Path
import java.time.Duration
import java.time.Instant
import java.time.temporal.ChronoUnit
import java.util.concurrent.TimeoutException
import java.util.function.Predicate

import com.azure.compute.batch.BatchClient
import com.azure.compute.batch.BatchClientBuilder
import com.azure.compute.batch.models.AutoUserScope
import com.azure.compute.batch.models.AutoUserSpecification
import com.azure.compute.batch.models.AzureFileShareConfiguration
import com.azure.compute.batch.models.BatchJobCreateContent
import com.azure.compute.batch.models.BatchJobUpdateContent
import com.azure.compute.batch.models.BatchNodeFillType
import com.azure.compute.batch.models.BatchPool
import com.azure.compute.batch.models.BatchPoolCreateContent
import com.azure.compute.batch.models.BatchPoolInfo
import com.azure.compute.batch.models.BatchPoolState
import com.azure.compute.batch.models.BatchStartTask
import com.azure.compute.batch.models.BatchSupportedImage
import com.azure.compute.batch.models.BatchTask
import com.azure.compute.batch.models.BatchTaskConstraints
import com.azure.compute.batch.models.BatchTaskContainerSettings
import com.azure.compute.batch.models.BatchTaskCreateContent
import com.azure.compute.batch.models.BatchTaskSchedulingPolicy
import com.azure.compute.batch.models.ContainerConfiguration
import com.azure.compute.batch.models.ContainerRegistryReference
import com.azure.compute.batch.models.ContainerType
import com.azure.compute.batch.models.ElevationLevel
import com.azure.compute.batch.models.MetadataItem
import com.azure.compute.batch.models.MountConfiguration
import com.azure.compute.batch.models.NetworkConfiguration
import com.azure.compute.batch.models.OnAllBatchTasksComplete
import com.azure.compute.batch.models.OutputFile
import com.azure.compute.batch.models.OutputFileBlobContainerDestination
import com.azure.compute.batch.models.OutputFileDestination
import com.azure.compute.batch.models.OutputFileUploadCondition
import com.azure.compute.batch.models.OutputFileUploadConfig
import com.azure.compute.batch.models.ResourceFile
import com.azure.compute.batch.models.UserIdentity
import com.azure.compute.batch.models.VirtualMachineConfiguration
import com.azure.core.credential.AzureNamedKeyCredential
import com.azure.core.credential.TokenCredential
import com.azure.core.exception.ClientAuthenticationException
import com.azure.core.exception.HttpResponseException
import com.azure.core.exception.ResourceNotFoundException
import com.azure.core.http.rest.PagedIterable
import com.azure.identity.ClientSecretCredentialBuilder
import com.azure.identity.ManagedIdentityCredentialBuilder
import dev.failsafe.Failsafe
import dev.failsafe.RetryPolicy
import dev.failsafe.event.EventListener
import dev.failsafe.event.ExecutionAttemptedEvent
import dev.failsafe.function.CheckedSupplier
import groovy.json.JsonSlurper
import groovy.transform.CompileStatic
import groovy.transform.Memoized
import groovy.util.logging.Slf4j
import nextflow.Global
import nextflow.Session
import nextflow.cloud.azure.config.AzConfig
import nextflow.cloud.azure.config.AzFileShareOpts
import nextflow.cloud.azure.config.AzPoolOpts
import nextflow.cloud.azure.config.AzStartTaskOpts
import nextflow.cloud.azure.config.CopyToolInstallMode
import nextflow.cloud.azure.nio.AzPath
import nextflow.cloud.types.CloudMachineInfo
import nextflow.cloud.types.PriceModel
import nextflow.fusion.FusionHelper
import nextflow.fusion.FusionScriptLauncher
import nextflow.processor.TaskRun
import nextflow.util.CacheHelper
import nextflow.util.MemoryUnit
import nextflow.util.MustacheTemplateEngine
import nextflow.util.Rnd
/**
 * Implements Azure Batch operations for Nextflow executor
 *
 * @author Paolo Di Tommaso <paolo.ditommaso@gmail.com>
 */
@Slf4j
@CompileStatic
class AzBatchService implements Closeable {

    static private final String AZCOPY_URL = 'https://github.com/nextflow-io/azcopy-tool/raw/linux_amd64_10.8.0/azcopy'

    static private final long _1GB = 1 << 30

    static final private Map<String,AzVmPoolSpec> allPools = new HashMap<>(50)

    AzConfig config

    Map<AzJobKey,String> allJobIds = new HashMap<>(50)

    AzBatchService(AzBatchExecutor executor) {
        assert executor
        this.config = executor.config
    }

    protected AzVmPoolSpec getPoolSpec(String poolId) {
        return allPools.get(poolId)
    }

    @Memoized
    protected BatchClient getClient() {
        createBatchClient()
    }

    /**
     * @return The available location codes
     */
    @Memoized
    List<String> listLocationNames() {
        // this has been generated with `az account list-locations` cli tool
        // it needs to be replaced by a proper API call
        final json = AzBatchService.class.getResourceAsStream('/nextflow/cloud/azure/az-locations.json')
        if( !json )
            throw new IllegalArgumentException("Unable to fetch Azure locations")
        final locs = (new JsonSlurper().parse(json) as List<Map>)
        return locs.collect {  (String)it.name }
    }

    @Memoized
    private List<Map> listAllVms(String location) {
        if( !location )
            throw new IllegalArgumentException("Missing Azure location parameter")
        final json = AzBatchService.class.getResourceAsStream("/nextflow/cloud/azure/vm-list-size-${location}.json")
        if( !json ) {
            log.warn "Unable to find Azure VM names for location: $location"
            return Collections.emptyList()
        }

        return (List<Map>) new JsonSlurper().parse(json)
    }

    @Memoized
    List<String> listVmNames(String location) {
        return listAllVms(location).collect { it.name as String }
    }

    AzVmType guessBestVm(String location, int cpus, MemoryUnit mem, String family) {
        log.debug "[AZURE BATCH] guessing best VM given location=$location; cpus=$cpus; mem=$mem; family=$family"
        if( !family.contains('*') && !family.contains('?') )
            return findBestVm(location, cpus, mem, family)

        // well this is a quite heuristic tentative to find a bigger instance to accommodate more tasks
        AzVmType result=null
        if( cpus<=4 ) {
            result = findBestVm(location, cpus*4, mem!=null ? mem*4 : null, family)
            if( !result )
                result = findBestVm(location, cpus*2, mem!=null ? mem*2 : null, family)
        }
        else if( cpus <=8 ) {
            result = findBestVm(location, cpus*2, mem!=null ? mem*2 : null, family)
        }
        if( !result )
            result = findBestVm(location, cpus, mem, family)
        return result
    }

    /**
     * Find the best VM matching the specified criteria
     *
     * @param location The azure location
     * @param cpus The requested number of cpus
     * @param mem The requested amount of memory. Can be null if no mem has been specified
     * @param allFamilies Comma separate list of Azure VM machine types, each value can also contain wildcard characters ie. `*` and `?`
     * @return The `AzVmType` instance that best accommodate the resource requirement
     */
    AzVmType findBestVm(String location, int cpus, MemoryUnit mem, String allFamilies) {
        def all = listAllVms(location)
        def scores = new TreeMap<Double,String>()
        def list = allFamilies ? allFamilies.tokenize(',') : ['']
        for( String family : list ) {
            for( Map entry : all ) {
                if( !matchType(family, entry.name as String) )
                    continue
                def score = computeScore(cpus, mem, entry)
                if( score != null )
                    scores.put(score, entry.name as String)
            }
        }

        return scores ? getVmType(location, scores.firstEntry().value) : null
    }

    protected boolean matchType(String family, String vmType) {
        if( !family )
            return true
        if( family.contains('*') )
            family = family.toLowerCase().replaceAll(/\*/,'.*')
        else if( family.contains('?') )
            family = family.toLowerCase().replaceAll(/\?/,'.{1}')

        return vmType =~ /(?i)^${family}$/
    }

    protected Double computeScore(int cpus, MemoryUnit mem, Map entry) {
        def vmCores = entry.numberOfCores as int
        double vmMemGb = (entry.memoryInMB as int) /1024

        if( cpus > vmCores ) {
            return null
        }

        int cpusDelta = cpus-vmCores
        double score = cpusDelta * cpusDelta
        if( mem && vmMemGb ) {
            double memGb = mem.toMega()/1024
            if( memGb > vmMemGb )
                return null
            double memDelta = memGb - vmMemGb
            score += memDelta*memDelta
        }

        return Math.sqrt(score)
    }

    @Memoized
    AzVmType getVmType(String location, String vmName) {
        def vm = listAllVms(location).find { vmName.equalsIgnoreCase(it.name?.toString()) }
        if( !vm )
            throw new IllegalArgumentException("Unable to find size for VM name '$vmName' and location '$location'")

        new AzVmType(vm)
    }

    protected int computeSlots(int cpus, MemoryUnit mem, int vmCpus, MemoryUnit vmMem) {
        //  cpus requested should not exceed max cpus avail
        final cpuSlots = Math.min(cpus, vmCpus) as int
        if( !mem || !vmMem )
            return cpuSlots
        //  mem requested should not exceed max mem avail
        final vmMemGb = vmMem.mega /_1GB as float
        final memGb = mem.mega /_1GB as float
        final mem0 = Math.min(memGb, vmMemGb)
        return Math.max(cpuSlots, memSlots(mem0, vmMemGb, vmCpus))
    }

    protected int computeSlots(TaskRun task, AzVmPoolSpec pool) {
        computeSlots(
                task.config.getCpus(),
                task.config.getMemory(),
                pool.vmType.numberOfCores,
                pool.vmType.memory )
    }


    protected int memSlots(float memGb, float vmMemGb, int vmCpus) {
        BigDecimal result = memGb / (vmMemGb / vmCpus)
        result.setScale(0, RoundingMode.UP).intValue()
    }


    protected AzureNamedKeyCredential createBatchCredentialsWithKey() {
        log.debug "[AZURE BATCH] Creating Azure Batch client using shared key creddentials"

        if( !config.batch().endpoint )
            throw new IllegalArgumentException("Missing Azure Batch endpoint -- Specify it in the nextflow.config file using the setting 'azure.batch.endpoint'")
        if( !config.batch().accountName )
            throw new IllegalArgumentException("Missing Azure Batch account name -- Specify it in the nextflow.config file using the setting 'azure.batch.accountName'")
        if( !config.batch().accountKey )
            throw new IllegalArgumentException("Missing Azure Batch account key -- Specify it in the nextflow.config file using the setting 'azure.batch.accountKey'")

        return new AzureNamedKeyCredential(config.batch().accountName, config.batch().accountKey)
    }

    protected TokenCredential createBatchCredentialsWithServicePrincipal() {
        log.debug "[AZURE BATCH] Creating Azure Batch client using Service Principal credentials"

        return new ClientSecretCredentialBuilder()
                .tenantId(config.activeDirectory().tenantId)
                .clientId(config.activeDirectory().servicePrincipalId)
                .clientSecret(config.activeDirectory().servicePrincipalSecret)
                .build()
    }

    protected TokenCredential createBatchCredentialsWithManagedIdentity() {
        final clientId = config.managedIdentity().clientId
        final credential = new ManagedIdentityCredentialBuilder()
        if (clientId) {
            log.debug "[AZURE BATCH] Creating Azure Batch client using Managed Identity credentials - clientId: ${clientId}"
            credential.clientId(clientId)
        }
        else {
            log.debug '[AZURE BATCH] Creating Azure Batch client using Managed Identity credentials - not clientId provided'
        }
        return credential.build()
    }

    protected BatchClient createBatchClient() {
        log.debug "[AZURE BATCH] Executor options=${config.batch()}"

        final builder = new BatchClientBuilder()
        if( config.managedIdentity().isConfigured() )
            builder.credential( createBatchCredentialsWithManagedIdentity() )
        else if( config.activeDirectory().isConfigured() )
            builder.credential( createBatchCredentialsWithServicePrincipal() )
        else if( config.batch().endpoint || config.batch().accountKey || config.batch().accountName )
            builder.credential( createBatchCredentialsWithKey() )

        if( config.batch().endpoint )
            builder.endpoint(config.batch().endpoint)

        return builder.buildClient()
    }

    AzTaskKey submitTask(TaskRun task) {
        final poolId = getOrCreatePool(task)
        final jobId = getOrCreateJob(poolId, task)
        runTask(poolId, jobId, task)
    }

    BatchTask getTask(AzTaskKey key) {
        apply(() -> client.getTask(key.jobId, key.taskId))
    }

    void terminate(AzTaskKey key) {
        apply(() -> client.terminateTask(key.jobId, key.taskId))
    }

    CloudMachineInfo machineInfo(AzTaskKey key) {
        if( !key || !key.jobId )
            throw new IllegalArgumentException("Missing Azure Batch job id")
        final job = apply(() -> client.getJob(key.jobId))
        final poolId = job.poolInfo.poolId
        final AzVmPoolSpec spec = allPools.get(poolId)
        if( !spec )
            throw new IllegalStateException("Missing VM pool spec for pool id: $poolId")
        final type = spec.vmType.name
        if( !type )
            throw new IllegalStateException("Missing VM type for pool id: $poolId")
        new CloudMachineInfo(type: type, priceModel: PriceModel.standard, zone: config.batch().location)
    }

    synchronized String getOrCreateJob(String poolId, TaskRun task) {
        // Use the same job Id for the same Process,PoolId pair
        // The Pool is added to allow using different queue names (corresponding
        // a pool id) for the same process. See also
        // https://github.com/nextflow-io/nextflow/pull/5766
        final mapKey = new AzJobKey(task.processor, poolId)
        if( allJobIds.containsKey(mapKey)) {
            return allJobIds[mapKey]
        }
        final jobId = createJob0(poolId,task)
        // add to the map
        allJobIds[mapKey] = jobId
        return jobId
    }

    protected String createJob0(String poolId, TaskRun task) {
        log.debug "[AZURE BATCH] created job for ${task.processor.name} with pool ${poolId}"
        // create a batch job
        final jobId = makeJobId(task)
        final content = new BatchJobCreateContent(jobId, new BatchPoolInfo(poolId: poolId))
        apply(() -> client.createJob(content))
<<<<<<< HEAD
=======
        return jobId
>>>>>>> 4caf6ef8
    }

    String makeJobId(TaskRun task) {
        final name = task
                .processor
                .name
                .trim()
                .replaceAll(/[^a-zA-Z0-9-_]+/,'_')

        final String key = "job-${Rnd.hex()}-${name}"
        // Azure batch job max len is 64 characters, however we keep it a bit shorter
        // because the jobId + taskId composition must be less then 100
        final MAX_LEN = 62i
        return key.size()>MAX_LEN ? key.substring(0,MAX_LEN) : key
    }

    protected BatchTaskCreateContent createTask(String poolId, String jobId, TaskRun task) {
        assert poolId, 'Missing Azure Batch poolId argument'
        assert jobId, 'Missing Azure Batch jobId argument'
        assert task, 'Missing Azure Batch task argument'

        final sas = config.storage().sasToken
        if( !sas )
            throw new IllegalArgumentException("Missing Azure Blob storage SAS token")

        final container = task.getContainer()
        if( !container )
            throw new IllegalArgumentException("Missing container image for process: $task.name")
        final taskId = "nf-${task.hash.toString()}"
        // get the pool config
        final pool = getPoolSpec(poolId)
        if( !pool )
            throw new IllegalStateException("Missing Azure Batch pool spec with id: $poolId")
        // container settings
        // mount host certificates otherwise `azcopy` fails
        def opts = "-v /etc/ssl/certs:/etc/ssl/certs:ro -v /etc/pki:/etc/pki:ro "
        // shared volume mounts
        final shares = getShareVolumeMounts(pool)
        if( shares )
            opts += "${shares.join(' ')} "
        // custom container settings
        if( task.config.getContainerOptions() )
            opts += "${task.config.getContainerOptions()} "
        // fusion environment settings
        final fusionEnabled = FusionHelper.isFusionEnabled((Session)Global.session)
        final launcher = fusionEnabled ? FusionScriptLauncher.create(task.toTaskBean(), 'az') : null
        if( fusionEnabled ) {
            opts += "--privileged "
            for( Map.Entry<String,String> it : launcher.fusionEnv() ) {
                opts += "-e $it.key=$it.value "
            }
        }
        // config overall container settings
        final containerOpts = new BatchTaskContainerSettings(container)
                .setContainerRunOptions(opts)
        // submit command line
        final String cmd = fusionEnabled
                ? launcher.fusionSubmitCli(task).join(' ')
                : "sh -c 'bash ${TaskRun.CMD_RUN} 2>&1 | tee ${TaskRun.CMD_LOG}'"
        // cpus and memory
        final slots = computeSlots(task, pool)
        // max wall time
        final constraints = new BatchTaskConstraints()
        if( task.config.getTime() )
            constraints.setMaxWallClockTime( Duration.of(task.config.getTime().toMillis(), ChronoUnit.MILLIS) )

        log.trace "[AZURE BATCH] Submitting task: $taskId, cpus=${task.config.getCpus()}, mem=${task.config.getMemory()?:'-'}, slots: $slots"

        return new BatchTaskCreateContent(taskId, cmd)
                .setUserIdentity(userIdentity(pool.opts.privileged, pool.opts.runAs, AutoUserScope.TASK))
                .setContainerSettings(containerOpts)
                .setResourceFiles(resourceFileUrls(task, sas))
                .setOutputFiles(outputFileUrls(task, sas))
                .setRequiredSlots(slots)
                .setConstraints(constraints)
                

    }

    AzTaskKey runTask(String poolId, String jobId, TaskRun task) {
        final taskToAdd = createTask(poolId, jobId, task)
        apply(() -> client.createTask(jobId, taskToAdd))
        return new AzTaskKey(jobId, taskToAdd.getId())
    }

    protected List<String> getShareVolumeMounts(AzVmPoolSpec spec) {
        assert spec!=null
        final shares = config.storage().getFileShares()
        if( !shares )
            return Collections.<String>emptyList()

        // get the file share root
        final mountPath = spec.opts?.getFileShareRootPath()
        if ( !mountPath )
            throw new IllegalArgumentException("Missing FileShareRootPath for pool: ${spec.poolId}")

        final result = new ArrayList(shares.size())
        for( Map.Entry<String, AzFileShareOpts> it : shares ) {
            result.add("-v ${mountPath}/${it.key}:${it.value.mountPath}:rw")
        }
        return result
    }

    protected List<ResourceFile> resourceFileUrls(TaskRun task, String sas) {
        final cmdRun = (AzPath) task.workDir.resolve(TaskRun.CMD_RUN)
        final cmdScript = (AzPath) task.workDir.resolve(TaskRun.CMD_SCRIPT)

        final resFiles = new ArrayList(10)

        if( config.batch().copyToolInstallMode == CopyToolInstallMode.task ) {
            log.trace "[AZURE BATCH] installing azcopy as task resource"
            resFiles << new ResourceFile()
                    .setHttpUrl(AZCOPY_URL)
                    .setFilePath('.nextflow-bin/azcopy')
        }

        resFiles << new ResourceFile()
                .setHttpUrl(AzHelper.toHttpUrl(cmdRun, sas))
                .setFilePath(TaskRun.CMD_RUN)

        resFiles << new ResourceFile()
                .setHttpUrl(AzHelper.toHttpUrl(cmdScript, sas))
                .setFilePath(TaskRun.CMD_SCRIPT)

        if( task.stdin ) {
            resFiles << new ResourceFile()
                    .setHttpUrl(AzHelper.toHttpUrl(cmdScript, sas))
                    .setFilePath(TaskRun.CMD_INFILE)
        }

        return resFiles
    }

    protected List<OutputFile> outputFileUrls(TaskRun task, String sas) {
        List<OutputFile> result = new ArrayList<>(20)
        result << destFile(TaskRun.CMD_EXIT, task.workDir, sas)
        result << destFile(TaskRun.CMD_LOG, task.workDir, sas)
        return result
    }

    protected OutputFile destFile(String localPath, Path targetDir, String sas) {
        log.debug "Task output path: $localPath -> ${targetDir.toUriString()}"
        def target = targetDir.resolve(localPath)
        final dest = new OutputFileBlobContainerDestination(AzHelper.toContainerUrl(targetDir,sas))
                .setPath(target.subpath(1,target.nameCount).toString())

        return new OutputFile(localPath, new OutputFileDestination().setContainer(dest), new OutputFileUploadConfig(OutputFileUploadCondition.TASK_COMPLETION))
    }

    protected BatchSupportedImage getImage(AzPoolOpts opts) {
        PagedIterable<BatchSupportedImage> images = apply(() -> client.listSupportedImages())

        for (BatchSupportedImage it : images) {
            if( !it.nodeAgentSkuId.equalsIgnoreCase(opts.sku) )
                continue
            if( it.osType != opts.osType )
                continue
            if( it.verificationType != opts.verification )
                continue
            if( !it.imageReference.publisher.equalsIgnoreCase(opts.publisher) )
                continue
            if( it.imageReference.offer.equalsIgnoreCase(opts.offer) )
                return it
        }

        throw new IllegalStateException("Cannot find a matching VM image with publisher=$opts.publisher; offer=$opts.offer; OS type=$opts.osType; verification type=$opts.verification")
    }

    protected AzVmPoolSpec specFromPoolConfig(String poolId) {

        def opts = config.batch().pool(poolId)
        def name = opts ? opts.vmType : getPool(poolId)?.vmSize
        if( !name )
            throw new IllegalArgumentException("Cannot find Azure Batch config for pool: $poolId")
        if( !opts )
            opts = new AzPoolOpts(vmType: name)

        def type = getVmType(config.batch().location, name)
        if( !type )
            throw new IllegalArgumentException("Cannot find Azure Batch VM type '$poolId' - Check pool definition $poolId in the Nextflow config file")

        return new AzVmPoolSpec(poolId: poolId, vmType: type, opts: opts)
    }

    protected AzVmPoolSpec specFromAutoPool(TaskRun task) {
        // define a stable pool name
        final loc = config.batch().location
        if( !loc )
            throw new IllegalArgumentException("Missing Azure Batch location")

        final opts = config.batch().autoPoolOpts()
        final mem = task.config.getMemory()
        final cpus = task.config.getCpus()
        final type = task.config.getMachineType() ?: opts.vmType
        if( !type )
            throw new IllegalArgumentException("Missing Azure Batch VM type for task '${task.name}'")

        final vmType = guessBestVm(loc, cpus, mem, type)
        if( !vmType ) {
            def msg = "Cannot find a VM for task '${task.name}' matching these requirements: type=$type, cpus=${cpus}, mem=${mem?:'-'}, location=${loc}"
            throw new IllegalArgumentException(msg)
        }

        final metadata = task.config.getResourceLabels()
        final key = CacheHelper.hasher([vmType.name, opts, metadata]).hash().toString()
        final poolId = "nf-pool-$key-$vmType.name"
        return new AzVmPoolSpec(poolId: poolId, vmType: vmType, opts: opts, metadata: metadata)
    }

    protected void checkPool(BatchPool pool, AzVmPoolSpec spec) {
        if( pool.state != BatchPoolState.ACTIVE ) {
            throw new IllegalStateException("Azure Batch pool '${pool.id}' not in active state")
        }
        else if ( pool.resizeErrors && pool.currentDedicatedNodes==0 && pool.currentLowPriorityNodes==0 ) {
            throw new IllegalStateException("Azure Batch pool '${pool.id}' has resize errors and no agents are available")
        }
        if( pool.taskSlotsPerNode != spec.vmType.numberOfCores ) {
            throw new IllegalStateException("Azure Batch pool '${pool.id}' slots per node does not match the VM num cores (slots: ${pool.taskSlotsPerNode}, cores: ${spec.vmType.numberOfCores})")
        }
    }

    protected void checkPoolId(String poolId) {
        if( !poolId.matches(/^[\w\-]+$/) )
            throw new IllegalArgumentException("Invalid Azure Batch pool Id '$poolId' - It can only contain alphanumeric, hyphen and underscore characters")
    }

    protected AzVmPoolSpec specForTask(TaskRun task) {
        String poolId = null
        if( !config.batch().autoPoolMode ) {
            // the process queue is used as poolId
            poolId = task.config.queue as String
            if( !poolId ) {
                throw new IllegalArgumentException("No Azure Batch pool was specified for task '${task.name}' - Either specify the pool name using the 'queue' directive or enable the 'autoPoolMode' option")
            }
            // sanity check
            checkPoolId(poolId)
            // check if cached
            if( allPools.containsKey(poolId) ) {
                return allPools.get(poolId)
            }
        }

        return poolId
                ? specFromPoolConfig(poolId)
                : specFromAutoPool(task)

    }

    synchronized String getOrCreatePool(TaskRun task) {

        final spec = specForTask(task)
        if( spec && allPools.containsKey(spec.poolId) )
            return spec.poolId

        // check existence and create if needed
        log.debug "[AZURE BATCH] Checking VM pool id=$spec.poolId; size=$spec.vmType"
        def pool = getPool(spec.poolId)
        if( !pool ) {
            if( config.batch().canCreatePool() ) {
                createPool(spec)
            }
            else {
                throw new IllegalArgumentException("Can't find Azure Batch pool '$spec.poolId' - Make sure it exists or set `allowPoolCreation=true` in the nextflow config file")
            }
        }
        else {
            checkPool(pool, spec)
        }

        // add to the list of pool ids
        allPools[spec.poolId] = spec

        return spec.poolId
    }


    protected BatchPool getPool(String poolId) {
        try {
            return apply(() -> client.getPool(poolId))
        }
        catch (IllegalArgumentException | ClientAuthenticationException e) {
            throw e
        }
        catch (ResourceNotFoundException ignored) {
            return null
        }
    }

    protected VirtualMachineConfiguration poolVmConfig(AzPoolOpts opts) {
        /**
         * A container configuration must be provided for a task to run in a specific container.
         * Such container can be pre-fetched on VM creation or when running the task
         *
         * https://github.com/MicrosoftDocs/azure-docs/blob/master/articles/batch/batch-docker-container-workloads.md#:~:text=Run%20container%20applications%20on%20Azure,compatible%20containers%20on%20the%20nodes.
         */
        final containerConfig = new ContainerConfiguration(ContainerType.DOCKER_COMPATIBLE)
        final registryOpts = config.registry()

        if( registryOpts && registryOpts.isConfigured() ) {
            final containerRegistries = new ArrayList<ContainerRegistryReference>(1)
            containerRegistries << new ContainerRegistryReference()
                    .setRegistryServer(registryOpts.server)
                    .setUsername(registryOpts.userName)
                    .setPassword(registryOpts.password)
            containerConfig.setContainerRegistries(containerRegistries)
            log.debug "[AZURE BATCH] Connecting Azure Batch pool to Container Registry '$registryOpts.server'"
        }

        final image = getImage(opts)

        new VirtualMachineConfiguration(image.imageReference, image.nodeAgentSkuId)
                .setContainerConfiguration(containerConfig)
    }


    protected BatchStartTask createStartTask(AzStartTaskOpts opts) {
        log.trace "AzStartTaskOpts: ${opts}"
        final startCmd = new ArrayList<String>(5)
        final resourceFiles = new ArrayList<ResourceFile>()

        // If enabled, append azcopy installer to start task command
        if( config.batch().getCopyToolInstallMode() == CopyToolInstallMode.node ) {
            startCmd << 'bash -c "chmod +x azcopy && mkdir \$AZ_BATCH_NODE_SHARED_DIR/bin/ && cp azcopy \$AZ_BATCH_NODE_SHARED_DIR/bin/"'
            resourceFiles << new ResourceFile()
                .setHttpUrl(AZCOPY_URL)
                .setFilePath('azcopy')
        }

        // Get any custom start task command
        if ( opts.script ) {
            startCmd << "bash -c '${opts.script.replace(/'/,/''/)}'".toString()
        }

        // If there is no start task contents we return a null to indicate no start task
        if( !startCmd ) {
            return null
        }

        // otherwise return a StartTask object with the start task command and resource files
        return new BatchStartTask(startCmd.join('; '))
            .setResourceFiles(resourceFiles)
            .setUserIdentity(userIdentity(opts.privileged, null, AutoUserScope.POOL))
    }

    protected void createPool(AzVmPoolSpec spec) {

        final poolParams = new BatchPoolCreateContent(spec.poolId, spec.vmType.name)
                .setVirtualMachineConfiguration(poolVmConfig(spec.opts))
                // same as the number of cores
                // https://docs.microsoft.com/en-us/azure/batch/batch-parallel-node-tasks
                .setTaskSlotsPerNode(spec.vmType.numberOfCores)

        final startTask = createStartTask(spec.opts.startTask)
        if( startTask ) {
            poolParams .setStartTask(startTask)
        }

        // resource labels
        if( spec.metadata ) {
            final metadata = spec.metadata.collect { name, value ->
                new MetadataItem(name, value)
            }
            poolParams.setMetadata(metadata)
        }

        // virtual network
        if( spec.opts.virtualNetwork )
            poolParams.setNetworkConfiguration( new NetworkConfiguration().setSubnetId(spec.opts.virtualNetwork) )

        // scheduling policy
        if( spec.opts.schedulePolicy ) {
            final pol = BatchNodeFillType.fromString(spec.opts.schedulePolicy)
            if( !pol ) throw new IllegalArgumentException("Unknown Azure Batch scheduling policy: ${spec.opts.schedulePolicy}")
            poolParams.setTaskSchedulingPolicy( new BatchTaskSchedulingPolicy(pol) )
        }

        // mount points
        if ( config.storage().fileShares ) {
            List<MountConfiguration> mountConfigs = new ArrayList(config.storage().fileShares.size())
            config.storage().fileShares.each {
                if (it.key) {
                    final String accountName = config.storage().accountName
                    final endpoint = "https://${config.storage().accountName}.file.core.windows.net/${it.key}" as String
                    final accountKey = config.storage().accountKey
                    final shareConfig = new AzureFileShareConfiguration( accountName, endpoint, accountKey, it.key )
                            .setMountOptions(it.value.mountOptions)

                    mountConfigs << new MountConfiguration().setAzureFileShareConfiguration(shareConfig)
                } else {
                    throw new IllegalArgumentException("Cannot mount a null File Share")
                }
            }
            poolParams.setMountConfiguration(mountConfigs)
        }

        // autoscale
        if( spec.opts.autoScale ) {
            log.debug "Creating autoscale pool with id: ${spec.poolId}; vmCount=${spec.opts.vmCount}; maxVmCount=${spec.opts.maxVmCount}; interval=${spec.opts.scaleInterval}"
            final interval = spec.opts.scaleInterval.seconds as int
            poolParams
                    .setEnableAutoScale(true)
                    .setAutoScaleEvaluationInterval( Duration.of(interval, ChronoUnit.SECONDS) )
                    .setAutoScaleFormula(scaleFormula(spec.opts))
        }
        else if( spec.opts.lowPriority ) {
            log.debug "Creating low-priority pool with id: ${spec.poolId}; vmCount=${spec.opts.vmCount};"
            poolParams
                    .setTargetLowPriorityNodes(spec.opts.vmCount)
        }
        else  {
            log.debug "Creating fixed pool with id: ${spec.poolId}; vmCount=${spec.opts.vmCount};"
            poolParams
                    .setTargetDedicatedNodes(spec.opts.vmCount)
        }

        apply(() -> client.createPool(poolParams))
    }

    protected String scaleFormula(AzPoolOpts opts) {
        final target = opts.lowPriority ? 'TargetLowPriorityNodes' : 'TargetDedicatedNodes'
        // https://docs.microsoft.com/en-us/azure/batch/batch-automatic-scaling
        final DEFAULT_FORMULA = """
            // Get pool lifetime since creation.
            lifespan = time() - time("{{poolCreationTime}}");
            interval = TimeInterval_Minute * {{scaleInterval}};
            
            // Compute the target nodes based on pending tasks.
            // \$PendingTasks == The sum of \$ActiveTasks and \$RunningTasks
            \$samples = \$PendingTasks.GetSamplePercent(interval);
            \$tasks = \$samples < 70 ? max(0, \$PendingTasks.GetSample(1)) : max( \$PendingTasks.GetSample(1), avg(\$PendingTasks.GetSample(interval)));
            \$targetVMs = \$tasks > 0 ? \$tasks : max(0, \$TargetDedicatedNodes/2);
            targetPoolSize = max(0, min(\$targetVMs, {{maxVmCount}}));
            
            // For first interval deploy 1 node, for other intervals scale up/down as per tasks.
            \$${target} = lifespan < interval ? {{vmCount}} : targetPoolSize;
            \$NodeDeallocationOption = taskcompletion;
            """.stripIndent(true)

        final scaleFormula = opts.scaleFormula ?: DEFAULT_FORMULA
        final vars = poolCreationBindings(opts, Instant.now())
        final result = new MustacheTemplateEngine().render(scaleFormula, vars)
        log.debug "Pool autoscale formula:\n$result"
        return result
    }

    protected Map poolCreationBindings(AzPoolOpts opts, Instant time) {
        final vars = new HashMap<String, String>()
        vars.scaleInterval = opts.scaleInterval.minutes
        vars.vmCount = opts.vmCount
        vars.maxVmCount = opts.maxVmCount
        vars.poolCreationTime = time.truncatedTo(ChronoUnit.MICROS).toString()
        return vars
    }

    void deleteTask(AzTaskKey key) {
        apply(() -> client.deleteTask(key.jobId, key.taskId))
    }

    /**
     * Set all jobs to terminate on completion.
     */
    protected void terminateJobs() {
        for( String jobId : allJobIds.values() ) {
            try {
                log.trace "Setting Azure job ${jobId} to terminate on completion"

                final job = apply(() -> client.getJob(jobId))
                final poolInfo = job.poolInfo

                final jobParameter = new BatchJobUpdateContent()
                        .setOnAllTasksComplete(OnAllBatchTasksComplete.TERMINATE_JOB)
                        .setPoolInfo(poolInfo)

                apply(() -> client.updateJob(jobId, jobParameter))
            }
            catch (Exception e) {
                log.warn "Unable to terminate Azure Batch job ${jobId} - Reason: ${e.message ?: e}"
            }
        }
    }

    protected void cleanupJobs() {
        for( String jobId : allJobIds.values() ) {
            try {
                log.trace "Deleting Azure job ${jobId}"
                apply(() -> client.deleteJob(jobId))
            }
            catch (Exception e) {
                log.warn "Unable to delete Azure Batch job ${jobId} - Reason: ${e.message ?: e}"
            }
        }
    }

    protected void cleanupPools() {
        for( String poolId : allPools.keySet() ) {
            try {
                apply(() -> client.deletePool(poolId))
            }
            catch (Exception e) {
                log.warn "Unable to delete Azure Batch pool ${poolId} - Reason: ${e.message ?: e}"
            }
        }
    }

    protected UserIdentity userIdentity(boolean  privileged, String runAs, AutoUserScope scope) {
        UserIdentity identity = new UserIdentity()
        if (runAs) {
            identity.setUsername(runAs)
        } else  {
            identity.setAutoUser(new AutoUserSpecification()
                    .setElevationLevel(privileged ? ElevationLevel.ADMIN : ElevationLevel.NON_ADMIN)
                    .setScope(scope))
        }
        return identity
    }

    @Override
    void close() {
        // terminate all jobs to prevent them from occupying quota
        if( config.batch().terminateJobsOnCompletion ) {
            terminateJobs()
        }

        // delete all jobs
        if( config.batch().deleteJobsOnCompletion ) {
            cleanupJobs()
        }

        // delete all autopools
        if( config.batch().canCreatePool() && config.batch().deletePoolsOnCompletion ) {
            cleanupPools()
        }
    }

    /**
     * Creates a retry policy using the configuration specified by {@link nextflow.cloud.azure.config.AzRetryConfig}
     *
     * @param cond A predicate that determines when a retry should be triggered
     * @return The {@link RetryPolicy} instance
     */
    protected <T> RetryPolicy<T> retryPolicy(Predicate<? extends Throwable> cond) {
        final cfg = config.retryConfig()
        final listener = new EventListener<ExecutionAttemptedEvent<T>>() {
            @Override
            void accept(ExecutionAttemptedEvent<T> event) throws Throwable {
                log.debug("Azure TooManyRequests response error - attempt: ${event.attemptCount}; reason: ${event.lastFailure.message}")
            }
        }
        return RetryPolicy.<T>builder()
                .handleIf(cond)
                .withBackoff(cfg.delay.toMillis(), cfg.maxDelay.toMillis(), ChronoUnit.MILLIS)
                .withMaxAttempts(cfg.maxAttempts)
                .withJitter(cfg.jitter)
                .onRetry(listener)
                .build()
    }

    final private static List<Integer> RETRY_CODES = List.of(408, 429, 500, 502, 503, 504)

    /**
     * Carry out the invocation of the specified action using a retry policy
     * when {@code TooManyRequests} Azure Batch error is returned
     *
     * @param action A {@link CheckedSupplier} instance modeling the action to be performed in a safe manner
     * @return The result of the supplied action
     */
    protected <T> T apply(CheckedSupplier<T> action) {
        // define the retry condition
        final cond = new Predicate<? extends Throwable>() {
            @Override
            boolean test(Throwable t) {
                if( t instanceof HttpResponseException && t.response.statusCode in RETRY_CODES )
                    return true
                if( t instanceof IOException || t.cause instanceof IOException )
                    return true
                if( t instanceof TimeoutException || t.cause instanceof TimeoutException )
                    return true
                return false
            }
        }
        // create the retry policy object
        final policy = retryPolicy(cond)
        // apply the action with
        return Failsafe.with(policy).get(action)
    }
}<|MERGE_RESOLUTION|>--- conflicted
+++ resolved
@@ -374,10 +374,7 @@
         final jobId = makeJobId(task)
         final content = new BatchJobCreateContent(jobId, new BatchPoolInfo(poolId: poolId))
         apply(() -> client.createJob(content))
-<<<<<<< HEAD
-=======
         return jobId
->>>>>>> 4caf6ef8
     }
 
     String makeJobId(TaskRun task) {
