--- conflicted
+++ resolved
@@ -133,11 +133,7 @@
       fail-fast: false
       matrix:
         java_version: [17, 23]
-<<<<<<< HEAD
-        test_mode: ["test_integration", "test_strict", "test_docs", "test_aws", "test_azure", "test_google", "test_wave"]
-=======
         test_mode: ["test_integration", "test_parser_v2", "test_docs", "test_aws", "test_azure", "test_google", "test_wave"]
->>>>>>> b019b0bb
     steps:
       - name: Checkout
         uses: actions/checkout@v4
