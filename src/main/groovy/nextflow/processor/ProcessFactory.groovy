/*
 * Copyright (c) 2013-2014, Centre for Genomic Regulation (CRG).
 * Copyright (c) 2013-2014, Paolo Di Tommaso and the respective authors.
 *
 *   This file is part of 'Nextflow'.
 *
 *   Nextflow is free software: you can redistribute it and/or modify
 *   it under the terms of the GNU General Public License as published by
 *   the Free Software Foundation, either version 3 of the License, or
 *   (at your option) any later version.
 *
 *   Nextflow is distributed in the hope that it will be useful,
 *   but WITHOUT ANY WARRANTY; without even the implied warranty of
 *   MERCHANTABILITY or FITNESS FOR A PARTICULAR PURPOSE.  See the
 *   GNU General Public License for more details.
 *
 *   You should have received a copy of the GNU General Public License
 *   along with Nextflow.  If not, see <http://www.gnu.org/licenses/>.
 */

package nextflow.processor
import groovy.util.logging.Slf4j
import nextflow.Session
import nextflow.executor.DrmaaExecutor
import nextflow.executor.Executor
import nextflow.executor.LocalExecutor
import nextflow.executor.LsfExecutor
import nextflow.executor.NopeExecutor
import nextflow.executor.ServiceName
import nextflow.executor.SgeExecutor
import nextflow.executor.SlurmExecutor
import nextflow.executor.SupportedScriptTypes
import nextflow.script.BaseScript
import nextflow.script.ScriptType
import nextflow.script.TaskBody
import nextflow.util.ServiceDiscover

/**
 *
 * @author Paolo Di Tommaso <paolo.ditommaso@gmail.com>
 */
@Slf4j
class ProcessFactory {

    /*
     * Map the executor class to its 'friendly' name
     */
    final protected Map executorsMap = [
            'nope': NopeExecutor,
            'local': LocalExecutor,
            'sge':  SgeExecutor,
            'oge':  SgeExecutor,
            'lsf': LsfExecutor,
            'slurm': SlurmExecutor,
            'drmaa': DrmaaExecutor
    ]

    private final Session session

    private final Map config

    private BaseScript owner

    /* only for test -- do not use */
    protected ProcessFactory() {

    }

    ProcessFactory( BaseScript ownerScript, Session session, Map config = null ) {
        this.owner = ownerScript
        this.session = session
        this.config = config != null ? config : session.config

        // discover non-core executors
        for( Class<Executor> exec : ServiceDiscover.load(Executor).iterator() ) {
            log.debug "Discovered executor class: ${exec.name}"
            executorsMap.put(findNameByClass(exec), exec.name)
        }
    }

    /**
     * Extract the executor name by using the annotation {@code ServiceName} or fallback to simple classname
     * if the annotation is not provided
     *
     * @param clazz
     * @return
     */
    def static String findNameByClass( Class<Executor> clazz ) {
        def annotation = clazz.getAnnotation(ServiceName)
        if( annotation )
            return annotation.value()

        def name = clazz.getSimpleName().toLowerCase()
        if( name.endsWith('executor') ) {
            name = name.subSequence(0, name.size()-'executor'.length())
        }

        return name
    }

    protected Class<? extends Executor> loadExecutorClass(String executorName) {
        log.debug ">> processorType: '$executorName'"
        if( !executorName )
            return LocalExecutor

        def clazz =  executorsMap[executorName.toLowerCase()]
        if( !clazz )
            throw new IllegalArgumentException("Unknown executor name: $executorName")

        if( clazz instanceof Class )
            return clazz

        if( !(clazz instanceof String ) )
            throw new IllegalArgumentException("Not a valid executor class object: $clazz")

        // if the className is empty (because the 'processorType' does not map to any class, fallback to the 'processorType' itself)
        if( !clazz ) {
            clazz = executorName
        }

        log.debug "Loading executor class: ${clazz}"
        try {
            Thread.currentThread().getContextClassLoader().loadClass(clazz as String) as Class<Executor>
        }
        catch( Exception e ) {
            throw new IllegalArgumentException("Cannot find a valid class for specified executor: '${executorName}'")
        }

    }


    protected boolean isTypeSupported( ScriptType type, executor ) {

        if( executor instanceof Executor ) {
            executor = executor.class
        }

        if( executor instanceof Class ) {
            def annotation = executor.getAnnotation(SupportedScriptTypes)
            if( !annotation )
                throw new IllegalArgumentException("Specified argument is not a valid executor class: $executor -- Missing 'SupportedScriptTypes' annotation")

            return type in annotation.value()
        }

        throw new IllegalArgumentException("Specified argument is not a valid executor class: $executor")
    }

    /**
     * Create a task processor
     *
     * @param name The name of the process as defined in the script
     * @param body The process declarations provided by the user
     * @return The {@code Processor} instance
     */
    TaskProcessor createProcessor( String name, Closure body, Map options = null ) {
        assert body

        /*
         * check if exists 'attributes' defined in the 'process' scope for this process, e.g.
         *
         * process.$name.attribute1 = xxx
         * process.$name.attribute2 = yyy
         *
         */
        Map importantAttributes = null
        if( config.process instanceof Map && config.process['$'+name] instanceof Map ) {
            importantAttributes = (Map)config.process['$'+name]
        }

        // -- the config object
        def taskConfig = new TaskConfig(owner, importantAttributes)

        // -- set 'default' properties defined in the configuration file in the 'process' section
        if( config.process instanceof Map ) {
            config.process .each { String key, value ->
                if( key.startsWith('$')) return
                taskConfig.put(key,value)
            }
        }

        /*
         * options that may be passed along the process declaration e.g.
         *
         * process name ( x: 1, ... ) {
         *
         * }
         */

        options?.each { String key, value -> taskConfig.setProperty(key,value)}

        // -- set the task name in the config object
        if( name ) {
            taskConfig.name = name
        }

        // Invoke the code block, which will return the script closure to the executed
        // As side effect will set all the properties declaration in the 'taskConfig' object
        // Note: the config object is wrapped by a TaskConfigWrapper because it is required
        // to raise a MissingPropertyException when some values is missing, so that the Closure
        // will try to fallback on the owner object
        def script = new TaskConfigWrapper(taskConfig).with ( body ) as TaskBody
        if ( !script )
            throw new IllegalArgumentException("Missing script in the specified process block -- make sure it terminates with the script string to be executed")

        // load the executor to be used
        def execName = getExecutorName(taskConfig) ?: 'local'
        def execClass = loadExecutorClass(execName)

        if( !isTypeSupported(script.type, execClass) ) {
            log.warn "Process '$name' cannot be executed by '$execName' executor -- Using 'local' executor instead"
            execName = 'local'
            execClass = LocalExecutor.class
        }

        def execObj = execClass.newInstance()
        // inject the task configuration into the executor instance
        execObj.taskConfig = taskConfig
        execObj.session = session
        execObj.name = execName
        execObj.init()

        // create processor class
<<<<<<< HEAD
        def processorClass = taskConfig.merge ? MergeTaskProcessor : ParallelTaskProcessor
        return processorClass.newInstance( execObj, session, owner, taskConfig, script )
=======
        def result = ParallelTaskProcessor.class.newInstance( execObj, session, owner, taskConfig, script )
        return result
>>>>>>> 5572dd87

    }

    /**
     * Find out the 'executor' to be used in the process definition or in teh session configuration object
     *
     * @param taskConfig
     */
    private getExecutorName(Map taskConfig) {
        log.trace ">> taskConfig $taskConfig"

        // create the processor object
        def result = taskConfig.executor?.toString()

        if( !result ) {
            if( session.config.executor instanceof String ) {
                result = session.config.executor
            }
            else if( session.config.executor?.name instanceof String ) {
                result = session.config.executor.name
            }
        }

        log.debug "<< taskConfig executor: $result"
        return result
    }
}<|MERGE_RESOLUTION|>--- conflicted
+++ resolved
@@ -221,13 +221,8 @@
         execObj.init()
 
         // create processor class
-<<<<<<< HEAD
-        def processorClass = taskConfig.merge ? MergeTaskProcessor : ParallelTaskProcessor
-        return processorClass.newInstance( execObj, session, owner, taskConfig, script )
-=======
         def result = ParallelTaskProcessor.class.newInstance( execObj, session, owner, taskConfig, script )
         return result
->>>>>>> 5572dd87
 
     }
 
