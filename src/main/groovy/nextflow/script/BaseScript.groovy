--- conflicted
+++ resolved
@@ -207,11 +207,7 @@
      * @param body The process declarations provided by the user
      * @return The {@code Processor} instance
      */
-<<<<<<< HEAD
-    private createProcessor( Class<? extends TaskProcessor> processorClass, String name, ScriptType type, Closure body ) {
-=======
     private TaskProcessor createProcessor( String name, ScriptType type, Closure body, String source = null, Map options = null ) {
->>>>>>> 81295f1d
         assert body
 
         def taskConfig = new TaskConfig(this)
@@ -234,12 +230,8 @@
         // to raise a MissingPropertyException when some values is missing, so that the Closure
         // will try to fallback on the owner object
         def script = new TaskConfigWrapper(taskConfig).with ( body ) as Closure
-<<<<<<< HEAD
-        if ( !script ) throw new IllegalArgumentException("Missing script in the specified task block -- make sure it terminates with the script string to be executed")
-=======
         if ( !script )
             throw new IllegalArgumentException("Missing script in the specified process block -- make sure it terminates with the script string to be executed")
->>>>>>> 81295f1d
 
         // load the executor to be used
         def execName = getExecutorName(taskConfig)
@@ -260,12 +252,8 @@
         def processorClass = taskConfig.merge ? MergeTaskProcessor : ParallelTaskProcessor
         def result = processorClass.newInstance( execObj, session, this, taskConfig, script )
         result.type = type
-<<<<<<< HEAD
-        return taskProcessor = result
-=======
         result.source = source
         return result
->>>>>>> 81295f1d
 
     }
 
@@ -318,13 +306,6 @@
      * @param scriptlet Whenever the process carry out an system script {@code true} or a native groovy code {@code false}
      * @param body The body of the process declaration. It holds all the process definitions: inputs, outputs, code, etc.
      */
-<<<<<<< HEAD
-    protected process( Map<String,?> args, String name, boolean scriptlet, Closure body ) {
-        log.trace "Create task: $name -- native: $scriptlet; args: $args "
-        def clazz = args.merge ? MergeTaskProcessor : ParallelTaskProcessor
-        def type = scriptlet ? ScriptType.SCRIPTLET : ScriptType.GROOVY
-        result = createProcessor(clazz, name, type, body).run()
-=======
     protected process( Map<String,?> args, String name, boolean scriptlet, String source, Closure body ) {
         log.trace "Create process: $name -- native: $scriptlet; args: $args "
         def type = scriptlet ? ScriptType.SCRIPTLET : ScriptType.GROOVY
@@ -336,7 +317,6 @@
 
         // launch it
         result = taskProcessor.run()
->>>>>>> 81295f1d
     }
 
     /**
@@ -351,12 +331,6 @@
      * @param scriptlet Whenever the process carry out an system script {@code true} or a native groovy code {@code false}
      * @param body The body of the process declaration. It holds all the process definitions: inputs, outputs, code, etc.
      */
-<<<<<<< HEAD
-    protected process( String name, boolean scriptlet, Closure body ) {
-        log.trace "Create task: $name -- script: $scriptlet"
-        def type = scriptlet ? ScriptType.SCRIPTLET : ScriptType.GROOVY
-        result = createProcessor(ParallelTaskProcessor, name, type, body).run()
-=======
     protected process( String name, boolean scriptlet, String source, Closure body ) {
         log.trace "Create process: $name -- script: $scriptlet"
         def type = scriptlet ? ScriptType.SCRIPTLET : ScriptType.GROOVY
@@ -368,7 +342,6 @@
 
         // launch it
         result = taskProcessor.run()
->>>>>>> 81295f1d
     }
 
 
