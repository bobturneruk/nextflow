--- conflicted
+++ resolved
@@ -32,18 +32,7 @@
  */
 @Slf4j
 @CompileStatic
-<<<<<<< HEAD
 class CmdSecret {
-=======
-@Parameters(commandDescription = "Manage pipeline secrets")
-class CmdSecret extends CmdBase implements UsageAware {
-
-    interface SubCmd {
-        String getName()
-        void apply(List<String> result)
-        void usage(List<String> result)
-    }
->>>>>>> 5e2ce9ed
 
     static public final String NAME = 'secrets'
 
@@ -54,7 +43,7 @@
         DELETE
     }
 
-    @Parameters(commandDescription = "Manage pipeline secrets (preview)")
+    @Parameters(commandDescription = "Manage pipeline secrets")
     static class V1 extends CmdBase implements UsageAware {
 
         interface SubCmd {
@@ -127,13 +116,7 @@
             getCmd(args).apply(args.drop(1))
         }
 
-<<<<<<< HEAD
         protected SubCmd getCmd(List<String> args) {
-=======
-        // setup the plugins system and load the secrets provider
-        Plugins.init()
-        provider = SecretsLoader.instance.load()
->>>>>>> 5e2ce9ed
 
             def cmd = commands.find { it.name == args[0] }
             if( cmd ) {
@@ -268,7 +251,7 @@
 
     void run(Command command, List<String> args) {
         // setup the plugins system and load the secrets provider
-        Plugins.setup()
+        Plugins.init()
         provider = SecretsLoader.instance.load()
 
         // run the command
