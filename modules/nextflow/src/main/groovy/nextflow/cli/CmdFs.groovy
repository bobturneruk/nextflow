/*
 * Copyright 2013-2023, Seqera Labs
 *
 * Licensed under the Apache License, Version 2.0 (the "License");
 * you may not use this file except in compliance with the License.
 * You may obtain a copy of the License at
 *
 *     http://www.apache.org/licenses/LICENSE-2.0
 *
 * Unless required by applicable law or agreed to in writing, software
 * distributed under the License is distributed on an "AS IS" BASIS,
 * WITHOUT WARRANTIES OR CONDITIONS OF ANY KIND, either express or implied.
 * See the License for the specific language governing permissions and
 * limitations under the License.
 */

package nextflow.cli

import static nextflow.file.FileHelper.toCanonicalPath

import java.nio.charset.Charset
import java.nio.file.Files
import java.nio.file.Path
import java.nio.file.Paths
import java.nio.file.attribute.BasicFileAttributes

import com.beust.jcommander.Parameter
import com.beust.jcommander.Parameters
import groovy.transform.CompileStatic
import groovy.util.logging.Slf4j
import nextflow.Global
import nextflow.Session
import nextflow.config.ConfigBuilder
import nextflow.exception.AbortOperationException
import nextflow.extension.FilesEx
import nextflow.file.FileHelper
import nextflow.file.FilePatternSplitter
import nextflow.plugin.Plugins
/**
 * Implements `fs` command
 *
 * @author Paolo Di Tommaso <paolo.ditommaso@gmail.com>
 */
@CompileStatic
@Slf4j
class CmdFs {

    static final public NAME = 'fs'

    enum Command {
        COPY,
        MOVE,
        LIST,
        CAT,
        REMOVE
    }

<<<<<<< HEAD
    interface Options {
        CliOptions getLauncherOptions()
=======
    static {
        commands << new CmdCopy()
        commands << new CmdMove()
        commands << new CmdList()
        commands << new CmdCat()
        commands << new CmdRemove()
        commands << new CmdStat()
>>>>>>> 834c27d4
    }

    @Parameters(commandDescription = 'Perform basic filesystem operations')
    static class V1 extends CmdBase implements UsageAware, Options {

        trait SubCmd {
            abstract int getArity()

            abstract String getName()

            abstract String getDescription()

            abstract Command getCommand()

            String usage() {
                "Usage: nextflow fs ${name} " + (arity==1 ? "<path>" : "source_file target_file")
            }
        }

        static class CmdCopy implements SubCmd {

            @Override
            int getArity() { 2 }

            @Override
            String getName() { 'cp' }

            @Override
            String getDescription() { 'Copy a file' }

            @Override
            Command getCommand() { Command.COPY }

        }

        static class CmdMove implements SubCmd {

            @Override
            int getArity() { 2 }

            @Override
            String getName() { 'mv' }

            @Override
            String getDescription() { 'Move a file' }

            @Override
            Command getCommand() { Command.MOVE }

        }

        static class CmdList implements SubCmd {

            @Override
            int getArity() { 1 }

            @Override
            String getDescription() { 'List the content of a folder' }

            @Override
            String getName() { 'ls' }

            @Override
            Command getCommand() { Command.LIST }

        }

        static class CmdCat implements SubCmd {

            @Override
            int getArity() { 1 }

            @Override
            String getName() { 'cat' }

            @Override
            String getDescription() { 'Print a file to the stdout' }

            @Override
            Command getCommand() { Command.CAT }

        }

        static class CmdRemove implements SubCmd {

<<<<<<< HEAD
            @Override
            int getArity() { 1 }
=======
    static class CmdStat implements SubCmd {
        @Override
        int getArity() { 1 }

        @Override
        String getName() { 'stat' }

        @Override
        String getDescription() { 'Print file to meta info' }

        @Override
        void apply(Path source, Path target) {
            try {
                final attr = Files.readAttributes(source, BasicFileAttributes)
                print """\
                    name          : ${source.name}
                    size          : ${attr.size()}
                    is directory  : ${attr.isDirectory()}
                    last modified : ${attr.lastModifiedTime() ?: '-'}
                    creation time : ${attr.creationTime() ?: '-'}                    
                    """.stripIndent()
            }
            catch (IOException e) {
                log.warn "Unable to read attributes for file: ${source.toUriString()} - cause: $e.message", e
            }
        }
    }

    static class CmdRemove implements SubCmd {
>>>>>>> 834c27d4

            @Override
            String getName() { 'rm' }

            @Override
            String getDescription() { 'Remove a file' }

            @Override
            Command getCommand() { Command.REMOVE }

        }

        private List<SubCmd> commands = (List<SubCmd>)[
            new CmdCopy(),
            new CmdMove(),
            new CmdList(),
            new CmdCat(),
            new CmdRemove()
        ]

        @Parameter
        List<String> args = []

        @Override
        CliOptions getLauncherOptions() {
            launcher.options
        }

        @Override
        String getName() {
            return NAME
        }

        @Override
        void run() {
            if( !args ) {
                usage()
                return
            }

            final cmd = findCmd(args[0])
            if( !cmd ) {
                throw new AbortOperationException("Unknown file system command: `$cmd`")
            }

            if( args.size() - 1 != cmd.getArity() )
                throw new AbortOperationException(cmd.usage())

            new CmdFs(this).run(cmd.getCommand(), args.drop(1))
        }

        private SubCmd findCmd( String name ) {
            commands.find { it.name == name }
        }

        /**
         * Print the command usage help
         */
        void usage() {
            usage(args)
        }

        /**
         * Print the command usage help
         *
         * @param args The arguments as entered by the user
         */
        void usage(List<String> args) {

            def result = []
            if( !args ) {
                result << 'Usage: nextflow fs <command> [args]'
                result << ''
                result << 'Commands:'
                commands.each {
                    result << "  ${it.name}\t${it.description}"
                }
                result << ''
                println result.join('\n').toString()
            }
            else {
                def sub = findCmd(args[0])
                if( sub )
                    println sub.usage()
                else {
                    throw new AbortOperationException("Unknown fs sub-command: ${args[0]}")
                }
            }
        }

    }

    @Delegate
    private Options options

    CmdFs(Options options) {
        this.options = options
    }

    private Session createSession() {
        // create the config
        final config = new ConfigBuilder()
                .setOptions(getLauncherOptions())
                .setBaseDir(Paths.get('.'))
                .build()

        return new Session(config)
    }

    void run(Command command, List<String> args) {
        Plugins.setup()
        final session = createSession()
        try {
            run0(command, args)
        }
        finally {
            try {
                session.destroy()
                Global.cleanUp()
                Plugins.stop()
            } catch (Throwable t) {
                log.warn "Unexpected error while destroying the session object - cause: ${t.message}"
            }
        }
    }

<<<<<<< HEAD
    private void run0(Command command, List<String> args) {
        switch( command ) {
            case COPY:
                traverse(args[0]) { Path path -> copy(path, args[1] as Path) }
                break
            case MOVE:
                traverse(args[0]) { Path path -> move(path, args[1] as Path) }
                break
            case LIST:
                traverse(args[0]) { Path path -> list(path) }
                break
            case CAT:
                traverse(args[0]) { Path path -> cat(path) }
                break
            case REMOVE:
                traverse(args[0]) { Path path -> remove(path) }
                break
=======
    private void run0() {
        final cmd = findCmd(args[0])
        if( !cmd ) {
            throw new AbortOperationException("Unknown fs sub-command: `$cmd`")
        }

        Path target
        String source
        if( cmd.arity==1 ) {
            if( args.size() < 2 )
                throw new AbortOperationException(cmd.usage())
            source = args[1]
            target = null
>>>>>>> 834c27d4
        }
    }

    private void traverse( String source, Closure op ) {

        // if it isn't a glob pattern simply return it a normalized absolute Path object
        def splitter = FilePatternSplitter.glob().parse(source)
        if( splitter.isPattern() ) {
            final scheme = splitter.scheme
            final target = scheme ? "$scheme://$splitter.parent" : splitter.parent
            final folder = toCanonicalPath(target)
            final pattern = splitter.fileName

            def opts = [:]
            opts.type = 'any'

            FileHelper.visitFiles(opts, folder, pattern, op)
        }
        else {
            def normalised = splitter.strip(source)
            op.call(FileHelper.asPath(normalised))
        }

    }

    void copy(Path source, Path target) {
        FilesEx.copyTo(source, target)
    }

<<<<<<< HEAD
    void move(Path source, Path target) {
        FilesEx.moveTo(source, target)
    }

    void list(Path source) {
        println source.name
    }

    void cat(Path source) {
        String line
        def reader = Files.newBufferedReader(source, Charset.defaultCharset())
        while( line = reader.readLine() )
            println line
    }
=======
    /**
     * Print the command usage help
     *
     * @param args The arguments as entered by the user
     */
    void usage(List<String> args) {

        def result = []
        if( !args ) {
            result << 'Usage: nextflow fs <command> [arg]'
            result << ''
            result << 'Commands:'
            commands.each {
            result << "  ${it.name}\t${it.description}"
            }
            result << ''
            println result.join('\n').toString()
        }
        else {
            def sub = findCmd(args[0])
            if( sub )
                println sub.usage()
            else {
                throw new AbortOperationException("Unknown fs sub-command: ${args[0]}")
            }
        }
>>>>>>> 834c27d4

    void remove(Path source) {
        Files.isDirectory(source) ? FilesEx.deleteDir(source) : FilesEx.delete(source)
    }

}<|MERGE_RESOLUTION|>--- conflicted
+++ resolved
@@ -52,21 +52,12 @@
         MOVE,
         LIST,
         CAT,
-        REMOVE
-    }
-
-<<<<<<< HEAD
+        REMOVE,
+        STAT
+    }
+
     interface Options {
         CliOptions getLauncherOptions()
-=======
-    static {
-        commands << new CmdCopy()
-        commands << new CmdMove()
-        commands << new CmdList()
-        commands << new CmdCat()
-        commands << new CmdRemove()
-        commands << new CmdStat()
->>>>>>> 834c27d4
     }
 
     @Parameters(commandDescription = 'Perform basic filesystem operations')
@@ -87,7 +78,6 @@
         }
 
         static class CmdCopy implements SubCmd {
-
             @Override
             int getArity() { 2 }
 
@@ -99,11 +89,9 @@
 
             @Override
             Command getCommand() { Command.COPY }
-
         }
 
         static class CmdMove implements SubCmd {
-
             @Override
             int getArity() { 2 }
 
@@ -115,11 +103,9 @@
 
             @Override
             Command getCommand() { Command.MOVE }
-
         }
 
         static class CmdList implements SubCmd {
-
             @Override
             int getArity() { 1 }
 
@@ -131,11 +117,9 @@
 
             @Override
             Command getCommand() { Command.LIST }
-
         }
 
         static class CmdCat implements SubCmd {
-
             @Override
             int getArity() { 1 }
 
@@ -147,45 +131,11 @@
 
             @Override
             Command getCommand() { Command.CAT }
-
         }
 
         static class CmdRemove implements SubCmd {
-
-<<<<<<< HEAD
             @Override
             int getArity() { 1 }
-=======
-    static class CmdStat implements SubCmd {
-        @Override
-        int getArity() { 1 }
-
-        @Override
-        String getName() { 'stat' }
-
-        @Override
-        String getDescription() { 'Print file to meta info' }
-
-        @Override
-        void apply(Path source, Path target) {
-            try {
-                final attr = Files.readAttributes(source, BasicFileAttributes)
-                print """\
-                    name          : ${source.name}
-                    size          : ${attr.size()}
-                    is directory  : ${attr.isDirectory()}
-                    last modified : ${attr.lastModifiedTime() ?: '-'}
-                    creation time : ${attr.creationTime() ?: '-'}                    
-                    """.stripIndent()
-            }
-            catch (IOException e) {
-                log.warn "Unable to read attributes for file: ${source.toUriString()} - cause: $e.message", e
-            }
-        }
-    }
-
-    static class CmdRemove implements SubCmd {
->>>>>>> 834c27d4
 
             @Override
             String getName() { 'rm' }
@@ -195,7 +145,20 @@
 
             @Override
             Command getCommand() { Command.REMOVE }
-
+        }
+
+        static class CmdStat implements SubCmd {
+            @Override
+            int getArity() { 1 }
+
+            @Override
+            String getName() { 'stat' }
+
+            @Override
+            String getDescription() { 'Print file metadata' }
+
+            @Override
+            Command getCommand() { Command.STAT }
         }
 
         private List<SubCmd> commands = (List<SubCmd>)[
@@ -203,7 +166,8 @@
             new CmdMove(),
             new CmdList(),
             new CmdCat(),
-            new CmdRemove()
+            new CmdRemove(),
+            new CmdStat()
         ]
 
         @Parameter
@@ -312,7 +276,6 @@
         }
     }
 
-<<<<<<< HEAD
     private void run0(Command command, List<String> args) {
         switch( command ) {
             case COPY:
@@ -330,21 +293,9 @@
             case REMOVE:
                 traverse(args[0]) { Path path -> remove(path) }
                 break
-=======
-    private void run0() {
-        final cmd = findCmd(args[0])
-        if( !cmd ) {
-            throw new AbortOperationException("Unknown fs sub-command: `$cmd`")
-        }
-
-        Path target
-        String source
-        if( cmd.arity==1 ) {
-            if( args.size() < 2 )
-                throw new AbortOperationException(cmd.usage())
-            source = args[1]
-            target = null
->>>>>>> 834c27d4
+            case STAT:
+                traverse(args[0]) { Path path -> stat(path) }
+                break
         }
     }
 
@@ -374,7 +325,6 @@
         FilesEx.copyTo(source, target)
     }
 
-<<<<<<< HEAD
     void move(Path source, Path target) {
         FilesEx.moveTo(source, target)
     }
@@ -389,37 +339,25 @@
         while( line = reader.readLine() )
             println line
     }
-=======
-    /**
-     * Print the command usage help
-     *
-     * @param args The arguments as entered by the user
-     */
-    void usage(List<String> args) {
-
-        def result = []
-        if( !args ) {
-            result << 'Usage: nextflow fs <command> [arg]'
-            result << ''
-            result << 'Commands:'
-            commands.each {
-            result << "  ${it.name}\t${it.description}"
-            }
-            result << ''
-            println result.join('\n').toString()
-        }
-        else {
-            def sub = findCmd(args[0])
-            if( sub )
-                println sub.usage()
-            else {
-                throw new AbortOperationException("Unknown fs sub-command: ${args[0]}")
-            }
-        }
->>>>>>> 834c27d4
 
     void remove(Path source) {
         Files.isDirectory(source) ? FilesEx.deleteDir(source) : FilesEx.delete(source)
     }
 
+    void stat(Path source) {
+        try {
+            final attr = Files.readAttributes(source, BasicFileAttributes)
+            print """\
+                name          : ${source.name}
+                size          : ${attr.size()}
+                is directory  : ${attr.isDirectory()}
+                last modified : ${attr.lastModifiedTime() ?: '-'}
+                creation time : ${attr.creationTime() ?: '-'}                    
+                """.stripIndent()
+        }
+        catch (IOException e) {
+            log.warn "Unable to read attributes for file: ${source.toUriString()} - cause: $e.message", e
+        }
+    }
+
 }