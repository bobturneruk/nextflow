/*
 * Copyright 2013-2024, Seqera Labs
 *
 * Licensed under the Apache License, Version 2.0 (the "License");
 * you may not use this file except in compliance with the License.
 * You may obtain a copy of the License at
 *
 *     http://www.apache.org/licenses/LICENSE-2.0
 *
 * Unless required by applicable law or agreed to in writing, software
 * distributed under the License is distributed on an "AS IS" BASIS,
 * WITHOUT WARRANTIES OR CONDITIONS OF ANY KIND, either express or implied.
 * See the License for the specific language governing permissions and
 * limitations under the License.
 */

package nextflow.processor

import java.nio.file.FileSystems
import java.nio.file.NoSuchFileException
import java.nio.file.Path
import java.util.concurrent.ConcurrentHashMap

import com.google.common.hash.HashCode
import groovy.transform.Memoized
import groovy.transform.PackageScope
import groovy.util.logging.Slf4j
import nextflow.Session
import nextflow.conda.CondaCache
import nextflow.container.ContainerConfig
import nextflow.container.resolver.ContainerInfo
import nextflow.container.resolver.ContainerResolverProvider
import nextflow.exception.ProcessException
import nextflow.exception.ProcessTemplateException
import nextflow.exception.ProcessUnrecoverableException
import nextflow.file.FileHelper
import nextflow.file.FileHolder
import nextflow.script.BodyDef
import nextflow.script.ScriptType
import nextflow.script.TaskClosure
import nextflow.script.bundle.ResourcesBundle
<<<<<<< HEAD
=======
import nextflow.script.params.CmdEvalParam
import nextflow.script.params.EnvInParam
import nextflow.script.params.EnvOutParam
import nextflow.script.params.FileInParam
import nextflow.script.params.FileOutParam
import nextflow.script.params.InParam
import nextflow.script.params.OutParam
import nextflow.script.params.StdInParam
import nextflow.script.params.ValueOutParam
>>>>>>> fd27fbc1
import nextflow.spack.SpackCache
import nextflow.util.ArrayBag
/**
 * Models a task instance
 *
 * @author Paolo Di Tommaso <paolo.ditommaso@gmail.com>
 */

@Slf4j
class TaskRun implements Cloneable {

    final private ConcurrentHashMap<String,?> cache0 = new ConcurrentHashMap()

    /**
     * Task unique id
     */
    TaskId id

    /**
     * Task index within its execution group
     */
    Integer index

    /**
     * Task name
     */
    String name

    /**
     * The unique hash code associated to this task
     */
    HashCode hash

    /*
     * The processor that creates this 'task'
     */
    TaskProcessor processor

    /**
     * The map of input environment vars
     *
     * @see TaskProcessor#resolveTaskInputs(TaskRun, List)
     */
    Map<String,String> env = [:]

    /**
     * The list of input files
     *
     * @see TaskProcessor#resolveTaskInputs(TaskRun, List)
     */
    List<FileHolder> inputFiles = new ArrayBag()

    /**
     * The value to be piped to the process stdin
     *
     * @see TaskProcessor#resolveTaskInputs(TaskRun, List)
     */
    def stdin

    /**
     * The list of resolved task outputs
     *
     * @see TaskProcessor#collectOutputs(TaskRun)
     */
    List<Object> outputs = []

    /**
     * The list of resolved output files
     *
     * @see ProcessOutput.ResolverContext#path(String)
     */
    Set<Path> outputFiles = []

    /**
     * The exit code returned by executing the task script
     */
    Integer exitStatus = Integer.MAX_VALUE

    /**
     * Flag set when the bind stage is completed successfully
     */
    boolean canBind

    /**
     * Set {@code true} when the task executed is resumed from the cache
     */
    boolean cached

    /**
     * Task produced standard output
     */
    def stdout

    /**
     * Task produced standard error
     */
    def stderr

    /**
     * @return The task produced stdout result as string
     */
    String getStdout() {

        if( stdout instanceof Path ) {
            try {
                return stdout.text
            }
            catch( NoSuchFileException e ) {
                return null
            }
        }

        if( stdout != null ) {
            return stdout.toString()
        }

        return null
    }

    String getStderr() {

        if( stderr instanceof Path ) {
            try {
                return stderr.text
            }
            catch( NoSuchFileException e ) {
                return null
            }
        }

        if( stderr != null ) {
            return stderr.toString()
        }

        return null
    }

    /**
     * Print to the current system console the task produced stdout
     */
    void echoStdout(Session session) {

        // print the stdout
        if( stdout instanceof Path ) {
            try {
                session.printConsole(stdout)
            }
            catch( NoSuchFileException e ) {
                log.trace "Echo file does not exist: ${stdout}"
            }
            catch( Exception e ) {
                log.error "Unable to echo process output -- check the log file for details", e
            }
            return
        }

        if( stdout != null ) {
            session.printConsole(stdout.toString())
        }
    }

    /**
     * Dump the first {@code max} line of the task {@code #stdout}
     *
     * @param message The message buffer that will hold the first lines
     * @param n The maximum number of lines to dump (default: 20)
     * @return The actual number of dumped lines into {@code message} buffer
     */
    List<String> dumpStdout(int n = 50) {

        try {
            return dumpObject(stdout,n)
        }
        catch( Exception e ) {
            log.debug "Unable to dump output of process '$name' -- Cause: ${e}"
            return Collections.<String>emptyList()
        }
    }

    List<String> dumpStderr(int n = 50) {

        try {
            return dumpObject(stderr,n)
        }
        catch( Exception e ) {
            log.debug "Unable to dump error of process '$name' -- Cause: ${e}"
            return Collections.<String>emptyList()
        }
    }

    List<String> dumpLogFile(int n = 50) {
        if( !workDir || workDir.fileSystem!=FileSystems.default )
            return Collections.<String>emptyList()
        try {
            return dumpObject(workDir.resolve(CMD_LOG),n)
        }
        catch( Exception e ) {
            log.debug "Unable to dump error of process '$name' -- Cause: ${e}"
            return Collections.<String>emptyList()
        }
    }


    protected List<String> dumpObject( obj, int max ) {
        List result = null

        if( obj instanceof Path )
            result = obj.tail(max).readLines()

        else if( obj != null ) {
            result = obj.toString().readLines()
            if( result.size()>max ) {
                result = result[-max..-1]
                result.add(0, '(more omitted..)')
            }
        }

        return result ?: Collections.<String>emptyList()
    }

    /**
     * The directory used to run the task
     */
    Path workDir

    /**
     * The type of the task code: native or external system command
     */
    ScriptType type

    /**
     * The runtime exception when execution groovy native code
     */
    Throwable error

    /*
     * The closure implementing this task
     */
    Closure code

    /**
     * The script to be executed by the system
     */
    def script

    /**
     * The process source as entered by the user in the process definition
     */
    String source

    /**
     * The process template file
     */
    Path template

    /**
     * The number of times the execution of the task has failed
     */
    volatile int failCount

    /**
     * The number of times the submit of the task has been retried
     */
    volatile int submitRetries

    /**
     * Mark the task as failed
     */
    volatile boolean failed

    /**
     * Mark the task as aborted
     */
    volatile boolean aborted

    /**
     * The action {@link ErrorStrategy} action applied if task has failed
     */
    volatile ErrorStrategy errorAction

    TaskConfig config

    TaskContext context

    Set<String> templateVars

    TaskProcessor.RunType runType = TaskProcessor.RunType.SUBMIT

    BodyDef body

    TaskRun clone() {
        final taskClone = (TaskRun)super.clone()
        taskClone.context = context.clone()
        taskClone.config = config.clone()
        taskClone.config.setContext(taskClone.context)
        taskClone.cache0.clear()
        return taskClone
    }

    TaskRun makeCopy() {
        def copy = this.clone()
        // -- reset the error condition (if any)
        copy.id = TaskId.next()
        copy.name = null // <-- force to re-evaluate the name that can include a dynamic tag
        copy.error = null
        copy.exitStatus = Integer.MAX_VALUE
        return copy
    }

    String lazyName() {
        if( name )
            return name
        // fallback on the current task index, however do not set the 'name' attribute
        // so it has a chance to recover the 'sampleId' at next invocation
        return processor.singleton ? processor.name : "$processor.name ($index)"
    }

    String getName() {
        if( name )
            return name

        final baseName = processor.name
        if( config.containsKey('tag') )
            try {
                // -- look-up the 'sampleId' property, and if everything is fine
                //    cache this value in the 'name' attribute
                return name = "$baseName (${String.valueOf(config.tag).trim()})"
            }
            catch( IllegalStateException e ) {
                log.debug "Cannot access `tag` property for task: $baseName ($index)"
            }
            catch( Exception e ) {
                log.debug "Unable to evaluate `tag` property for task: $baseName ($index)", e
            }

        return lazyName()
    }

    String getScript() {
        if( script instanceof Path ) {
            return script.text
        }
        else {
            return script?.toString()
        }
    }

    String getTraceScript() {
        return template!=null && body.source
            ? body.source
            : getScript()
    }


    /**
     * Check whenever there are values to be cached
     */
    boolean hasCacheableValues() {
        return body.type != ScriptType.SCRIPTLET
    }

    /**
     * @return A map object containing all the task input files as <stage name, store path> pairs
     */
    Map<String,Path> getInputFilesMap() {
        final result = [:]
        for( FileHolder it : inputFiles )
            result.put(it.stageName, it.storePath)
        return result
    }

    /**
     * Get the list of expected output file patterns.
     */
    @Memoized
    List<String> getOutputFilesNames() {
        final declaredOutputs = processor.config.getOutputs()
        final result = []
        for( def param : declaredOutputs.files.values() )
            result.addAll( param.getFilePatterns(context, workDir) )
        return result.unique()
    }

    /**
     * @return A map representing the task execution environment
     */
    Map<String,String> getEnvironment() {
        // note: create a copy of the process environment to avoid concurrent
        // process executions override each others
        // IMPORTANT: when copying the environment map a LinkedHashMap must be used to preserve
        // the insertion order of the env entries (ie. export FOO=1; export BAR=$FOO)
        final result = new LinkedHashMap( getProcessor().getProcessEnvironment() )
        result.putAll( env )
        return result
    }

    String getEnvironmentStr() {
        def env = getEnvironment()
        if( !env ) return null
        def result = new StringBuilder()
        env.each { k,v -> result.append(k).append('=').append(v).append('\n') }
        result.toString()
    }

    Path getTargetDir() {
        config.getStoreDir() ?: workDir
    }

    def getScratch() {
        config.scratch
    }

    String getWorkDirStr() {
        if( !workDir )
            return null
        return workDir.toUriString()
    }

    Path getWorkDirFor(HashCode hash) {
        FileHelper.getWorkFolder(processor.executor.getWorkDir(), hash)
    }

    static final public String CMD_LOG = '.command.log'
    static final public String CMD_SCRIPT = '.command.sh'
    static final public String CMD_INFILE = '.command.in'
    static final public String CMD_OUTFILE = '.command.out'
    static final public String CMD_ERRFILE = '.command.err'
    static final public String CMD_EXIT = '.exitcode'
    static final public String CMD_START = '.command.begin'
    static final public String CMD_RUN = '.command.run'
    static final public String CMD_STAGE = '.command.stage'
    static final public String CMD_TRACE = '.command.trace'
    static final public String CMD_ENV = '.command.env'


    String toString( ) {
        "id: $id; name: $name; type: $type; exit: ${exitStatus==Integer.MAX_VALUE ? '-' : exitStatus}; error: $error; workDir: $workDir"
    }


    /**
     * Given an {@code HashCode} instance renders only the first 8 characters using the format showed below:
     *      <pre>
     *          2f/0075a6
     *     </pre>
     *
     *
     * @param hash An {@code HashCode} object
     * @return The short representation of the specified hash code as string
     */
    String getHashLog() {
        if( !hash ) return null
        def str = hash.toString()
        def result = new StringBuilder()
        result << str[0]
        result << str[1]
        result << '/'
        for( int i=2; i<8 && i<str.size(); i++ ) {
            result << str[i]
        }
        return result.toString()
    }

    List<String> getOutputEnvNames() {
<<<<<<< HEAD
        final declaredOutputs = processor.config.getOutputs()
        return new ArrayList(declaredOutputs.env.values())
=======
        final items = getOutputsByType(EnvOutParam)
        if( !items )
            return List.<String>of()
        final result = new ArrayList<String>(items.size())
        for( EnvOutParam it : items.keySet() ) {
            if( !it.name ) throw new IllegalStateException("Missing output environment name - offending parameter: $it")
            result.add(it.name)
        }
        return result
    }

    /**
     * @return A {@link Map} instance holding a collection of key-pairs
     * where the key represents a environment variable name holding the command
     * output and the value the command the executed.
     */
    Map<String,String> getOutputEvals() {
        final items = getOutputsByType(CmdEvalParam)
        final result = new LinkedHashMap(items.size())
        for( CmdEvalParam it : items.keySet() ) {
            if( !it.name ) throw new IllegalStateException("Missing output eval name - offending parameter: $it")
            result.put(it.name, it.getTarget(context))
        }
        return result
>>>>>>> fd27fbc1
    }

    Path getCondaEnv() {
        cache0.computeIfAbsent('condaEnv', (it)-> getCondaEnv0())
    }

    private Path getCondaEnv0() {
        if( !config.conda || !processor.session.getCondaConfig().isEnabled() )
            return null

        final cache = new CondaCache(processor.session.getCondaConfig())
        cache.getCachePathFor(config.conda as String)
    }

    Path getSpackEnv() {
        cache0.computeIfAbsent('spackEnv', (it)-> getSpackEnv0())
    }

    private Path getSpackEnv0() {
        if( !config.spack || !processor.session.getSpackConfig().isEnabled() )
            return null

        final String arch = config.getArchitecture()?.spackArch

        final cache = new SpackCache(processor.session.getSpackConfig())
        cache.getCachePathFor(config.spack as String, arch)
    }

    protected ContainerInfo containerInfo() {
        cache0.computeIfAbsent('containerInfo', (it)-> containerInfo0())
    }

    private ContainerInfo containerInfo0() {
        // fetch the container image from the config
        def configImage = config.getContainer()
        // the boolean `false` literal can be provided
        // to signal the absence of the container
        if( configImage == false )
            return null
        if( !configImage )
            configImage = null

        final res = ContainerResolverProvider.load()
        final info = res.resolveImage(this, configImage as String)
        return info
    }

    /**
     * The name of a docker container where the task is supposed to run when provided
     */
    String getContainer() {
        final info = containerInfo()
        return info?.target
    }

    String getContainerFingerprint() {
        final info = containerInfo()
        return info?.hashKey
    }

    ResourcesBundle getModuleBundle() {
        return this.getProcessor().getModuleBundle()
    }

    /**
     * @return The {@link ContainerConfig} object associated to this task
     */
    ContainerConfig getContainerConfig() {
        // get the container engine expected to be used by this executor
        final sess = this.getProcessor().getSession()
        final exe = this.getProcessor().getExecutor()
        final eng = exe.containerConfigEngine()
        // when 'eng' is null the setting for the current engine marked as 'enabled' will be used
        final result
                = sess.getContainerConfig(eng)
                ?: new ContainerConfig(engine:'docker')
        // if a configuration is found is expected to enabled by default
        if( exe.isContainerNative() ) {
            result.setEnabled(true)
        }
        return result
    }

    /**
     * @return {@true} when the process must run within a container and the docker engine is enabled
     */
    boolean isDockerEnabled() {
        final config = getContainerConfig()
        return config && config.engine == 'docker' && config.enabled
    }

    boolean isContainerNative() {
        return processor.executor?.isContainerNative() ?: false
    }

    boolean isContainerEnabled() {
        return getContainerConfig().isEnabled() && getContainer()!=null
    }

    boolean isSecretNative() {
        return processor.executor?.isSecretNative() ?: false
    }

    boolean isSuccess( status = exitStatus ) {
        if( status == null )
            return false

        if( status instanceof String )
            status = status.toInteger()

        if( status == Integer.MAX_VALUE )
            return false

        return status == TaskConfig.EXIT_ZERO
    }

    /**
     * Given the task body token declared in the process definition:
     * 1) assign to the task run instance the code closure to execute
     * 2) extract the process code `source`
     * 3) assign the `script` code to execute
     *
     * @param body A {@code BodyDef} object instance
     */
    @PackageScope void resolve(BodyDef body) {

        // -- initialize the task code to be executed
        this.code = body.closure.clone() as Closure
        this.code.delegate = this.context
        this.code.setResolveStrategy(Closure.DELEGATE_ONLY)

        // -- set the task source
        this.body = body
        // note: this may be overwritten when a template file is used
        this.source = body.source

        if( body.type != ScriptType.SCRIPTLET )
            return

        // Important!
        // when the task is implemented by a script string
        // Invoke the closure which returns the script with all the variables replaced with the actual values
        try {
            final result = code.call()
            if ( result instanceof Path ) {
                script = renderTemplate(result, body.isShell)
            }
            else if( result != null && body.isShell ) {
                script = renderScript(result)
            }
            else {
                script = result.toString()
            }
        }
        catch( ProcessException e ) {
            throw e
        }
        catch( Throwable e ) {
            throw new ProcessUnrecoverableException("Process `${getName()}` script contains error(s)", e)
        }

        // make sure the task script is not empty
        if( !script )
            throw new ProcessUnrecoverableException("Process `${getName()}` script is empty")
    }

    @PackageScope void resolve(TaskClosure block) {
        this.code = block.clone() as Closure
        this.code.delegate = this.context
        this.code.setResolveStrategy(Closure.DELEGATE_ONLY)

        // -- set the task source
        // note: this may be overwritten when a template file is used
        this.source = block.getSource()

        try {
            script = code.call()?.toString()
        }
        catch( ProcessException e ) {
            throw e
        }
        catch( Throwable e ) {
            throw new ProcessUnrecoverableException("Process `$name` script contains error(s)", e)
        }
    }

    /**
     * Given a template script file and a binding, returns the rendered script content
     *
     * @param script
     * @param binding
     * @return
     */
    final protected String renderTemplate( Path template, boolean shell=false ) {
        try {
            // read the template and override the task `source` with it
            this.source = template.text
            // keep track of template file
            this.template = template
            // parse the template
            final engine = new TaskTemplateEngine(processor.@grengine)
            if( shell ) {
                engine.setPlaceholder(placeholderChar())
            }
            // eval the template string
            engine.eval(source, context)
            templateVars = engine.getVariableNames()
            return engine.result
        }
        catch( NoSuchFileException e ) {
            throw new ProcessTemplateException("Process `${processor.name}` can't find template file: $template")
        }
        catch( MissingPropertyException e ) {
            throw new ProcessTemplateException("No such property `$e.property` -- check template file: $template")
        }
        catch( Exception e ) {
            def msg = (e.message ?: "Unexpected error") + " -- check template file: $template"
            throw new ProcessTemplateException(msg, e)
        }
    }

    final protected String renderScript( script ) {

        final engine = new TaskTemplateEngine(processor.@grengine)
                .setPlaceholder(placeholderChar())
                .setEnableShortNotation(false)
                .eval(script.toString(), context)
        // fetch the template vars
        templateVars = engine.getVariableNames()
        // finally return the evaluated string
        return engine.result
    }

    protected char placeholderChar() {
        (config.placeholder ?: '!') as char
    }

    protected Set<String> getVariableNames() {
        if( templateVars!=null )
            return templateVars - processor.getDeclaredNames()
        else
            return context.getVariableNames()
    }

    /**
     * @param variableNames The collection of variables referenced in the task script
     * @param binding The script global binding
     * @param context The task variable context
     * @return The set of task variables accessed in global script context and not declared as input/output
     */
    Map<String,Object> getGlobalVars(Binding binding) {
        final variableNames = getVariableNames()
        final result = new HashMap(variableNames.size())
        final processName = name

        for( def varName : variableNames ) {
            final p = varName.indexOf('.')
            final baseName = p !=- 1 ? varName.substring(0,p) : varName

            if( context.isLocalVar(baseName) ) {
                // when the variable belong to the task local context just ignore it,
                // because it must has been provided as an input parameter
                continue
            }

            if( binding.hasVariable(baseName) ) {
                def value
                try {
                    if( p == -1 ) {
                        value = binding.getVariable(varName)
                    }
                    else {
                        value = processor.grengine.run(varName, binding)
                    }
                }
                catch( MissingPropertyException | NullPointerException e ) {
                    value = null
                    log.trace "Process `${processName}` cannot access global variable `$varName` -- Cause: ${e.message}"
                }

                // value for 'workDir' and 'baseDir' folders are added always as string
                // in order to avoid to invalid the cache key when resuming the execution
                if( varName=='workDir' || varName=='baseDir' || varName=='projectDir' )
                    value = value.toString()

                result.put( varName, value )
            }

        }
        return result
    }

    TaskBean toTaskBean() {
        return new TaskBean(this)
    }
}
<|MERGE_RESOLUTION|>--- conflicted
+++ resolved
@@ -39,18 +39,6 @@
 import nextflow.script.ScriptType
 import nextflow.script.TaskClosure
 import nextflow.script.bundle.ResourcesBundle
-<<<<<<< HEAD
-=======
-import nextflow.script.params.CmdEvalParam
-import nextflow.script.params.EnvInParam
-import nextflow.script.params.EnvOutParam
-import nextflow.script.params.FileInParam
-import nextflow.script.params.FileOutParam
-import nextflow.script.params.InParam
-import nextflow.script.params.OutParam
-import nextflow.script.params.StdInParam
-import nextflow.script.params.ValueOutParam
->>>>>>> fd27fbc1
 import nextflow.spack.SpackCache
 import nextflow.util.ArrayBag
 /**
@@ -515,35 +503,17 @@
     }
 
     List<String> getOutputEnvNames() {
-<<<<<<< HEAD
         final declaredOutputs = processor.config.getOutputs()
         return new ArrayList(declaredOutputs.env.values())
-=======
-        final items = getOutputsByType(EnvOutParam)
-        if( !items )
-            return List.<String>of()
-        final result = new ArrayList<String>(items.size())
-        for( EnvOutParam it : items.keySet() ) {
-            if( !it.name ) throw new IllegalStateException("Missing output environment name - offending parameter: $it")
-            result.add(it.name)
-        }
+    }
+
+    Map<String,String> getOutputEvals() {
+        final declaredOutputs = processor.config.getOutputs()
+        final evalCmds = declaredOutputs.getEval()
+        final result = new LinkedHashMap(evalCmds.size())
+        for( String name : evalCmds.keySet() )
+            result.put(name, LazyHelper.resolve(context, evalCmds[name]))
         return result
-    }
-
-    /**
-     * @return A {@link Map} instance holding a collection of key-pairs
-     * where the key represents a environment variable name holding the command
-     * output and the value the command the executed.
-     */
-    Map<String,String> getOutputEvals() {
-        final items = getOutputsByType(CmdEvalParam)
-        final result = new LinkedHashMap(items.size())
-        for( CmdEvalParam it : items.keySet() ) {
-            if( !it.name ) throw new IllegalStateException("Missing output eval name - offending parameter: $it")
-            result.put(it.name, it.getTarget(context))
-        }
-        return result
->>>>>>> fd27fbc1
     }
 
     Path getCondaEnv() {
