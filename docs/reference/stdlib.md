(stdlib-page)=

# Standard library

This page describes the built-in constants, functions, and types provided by Nextflow.

## Globals

(stdlib-constants)=

### Constants

The following constants are globally available in a Nextflow script for workflow introspection:

`baseDir: Path`
: :::{deprecated} 20.04.0
  :::
: Alias of `workflow.projectDir`.

`launchDir: Path`
: Alias of `workflow.launchDir`.

`moduleDir: Path`
: The directory where a module script is located (equivalent to `projectDir` if used in the main script).

`nextflow`
: Map of Nextflow runtime information. The following properties are available:

  `build: int`
  : Nextflow runtime build number.

  `timestamp: String`
  : Nextflow runtime compile timestamp.

  `version: VersionNumber`
  : Nextflow runtime version number. See {ref}`VersionNumber <stdlib-types-versionnumber>` for more information.

`params`
: Map of workflow parameters specified in the config file or as command line options.

`projectDir: Path`
: Alias of `workflow.projectDir`.

`secrets: Map<String,String>`
: :::{versionadded} 24.02.0-edge
  :::
: Map of pipeline secrets. See {ref}`secrets-page` for more information.

`workDir: Path`
: Alias of `workflow.workDir`.

`workflow`
: Map of workflow runtime information. The following properties are available:

  `commandLine: String`
  : Command line as entered by the user to launch the workflow execution.

  `commitId: String`
  : Git commit ID of the executed workflow repository.
  : When providing a Git tag, branch name, or commit hash using the `-r` CLI option, the associated `workflow.commitId` is also populated.

  `complete: OffsetDateTime`
  : *Available only in the `workflow.onComplete` handler*
  : Timestamp of workflow when execution is completed.

  `configFiles: List<Path>`
  : Configuration files used for the workflow execution.

  `container: String | Map<String,String>`
  : Docker image used to run workflow tasks, or a map of process names to process containers when multiple images are used.

  `containerEngine: String`
  : Returns the name of the container engine (e.g. docker or singularity) or null if no container engine is enabled.

  `duration: Duration`
  : *Available only in the `workflow.onComplete` handler*
  : Time elapsed to complete workflow execution.

  `errorMessage: String`
  : *Available only in the `workflow.onComplete` and `workflow.onError` handlers*
  : Error message of the task that caused the workflow execution to fail.

  `errorReport: String`
  : *Available only in the `workflow.onComplete` and `workflow.onError` handlers*
  : Detailed error of the task that caused the workflow execution to fail.

  `exitStatus: int`
  : *Available only in the `workflow.onComplete` and `workflow.onError` handlers*
  : Exit status of the task that caused the workflow execution to fail.

  `failOnIgnore: boolean`
  : :::{versionadded} 24.05.0-edge
    :::
  : Whether the `workflow.failOnIgnore` config option was enabled.
  : See also: {ref}`process-error-strategy`

  `fusion`
  : Map of Fusion runtime information. The following properties are available:

  : `enabled: boolean`
    : Whether Fusion is enabled.

  : `version: String`
    : The Fusion version being used.

  `homeDir: Path`
  : User system home directory.

  `launchDir: Path`
  : Directory where the workflow was launched.

  `manifest`
  : Map of properties corresponding to the {ref}`config-manifest` config scope.

  `onComplete( action: Closure )`
  : Define an action to take when the workflow completes (whether successful or not).

  `onError( action: Closure )`
  : Define an action to take if the workflow is terminated due to a runtime error or task failure.

  `outputDir: Path`
  : :::{versionadded} 24.10.0
    :::
  : Workflow output directory.

  `preview: boolean`
  : :::{versionadded} 24.04.0
    :::
  : Whether the current workflow run is a preview run.

  `profile: String`
  : Comma-separated list of active configuration profiles.

  `projectDir: Path`
  : Directory where the workflow project is located.

  `repository: String`
  : Project repository Git remote URL.

  `resume: boolean`
  : Returns `true` whenever the current instance is resumed from a previous execution.

  `revision: String`
  : Git branch/tag of the executed workflow repository.
  : When providing a Git tag or branch name using the `-r` CLI option, the `workflow.revision` is also populated.

  `runName: String`
  : Mnemonic name assigned to this execution instance.

  `scriptFile: Path`
  : Project main script file path.

  `scriptId: String`
  : Project main script unique hash ID.

  `scriptName: String`
  : Project main script file name.

  `sessionId: UUID`
  : Unique identifier (UUID) associated to current execution.

  `start: OffsetDateTime`
  : Timestamp of workflow at execution start.

  `stubRun: boolean`
  : Returns `true` whenever the current instance is a stub-run execution .

  `success: boolean`
  : *Available only in the `workflow.onComplete` and `workflow.onError` handlers*
  : Reports if the execution completed successfully.

  `userName: String`
  : User system account name.

  `wave`
  : Map of Wave runtime information. The following properties are available:

  : `enabled: boolean`
    : Whether Wave is enabled.

  `workDir: Path`
  : The directory where task temporary files are stored.

(stdlib-functions)=

### Functions

The following functions are available in Nextflow scripts:

`branchCriteria( criteria: Closure ) -> Closure`
: Create a branch criteria to use with the {ref}`operator-branch` operator.

<<<<<<< HEAD
`error( message: String = null )`
=======
`env( name )`
: :::{versionadded} 24.11.0-edge
  :::
: Get the value of the environment variable with the specified name in the Nextflow launch environment.

`error( message = null )`
>>>>>>> 0a29236e
: Throw a script runtime error with an optional error message.

`exit( exitCode: int = 0, message: String = null )`
: :::{deprecated} 22.06.0-edge
  Use `error()` instead
  :::
: Stop the pipeline execution and return an exit code and optional error message.

`file( filePattern: String, [options] ) -> Path | List<Path>`
: Get one or more files from a path or glob pattern. Returns a [Path](#path) or list of Paths if there are multiple files.

: The following options are available:

  `checkIfExists: boolean`
  : When `true`, throws an exception if the specified path does not exist in the file system (default: `false`)

  `followLinks: boolean`
  : When `true`, follows symbolic links when traversing a directory tree, otherwise treats them as files (default: `true`)

  `glob: boolean`
  : When `true`, interprets characters `*`, `?`, `[]` and `{}` as glob wildcards, otherwise handles them as normal characters (default: `true`)

  `hidden: boolean`
  : When `true`, includes hidden files in the resulting paths (default: `false`)

  `maxDepth: int`
  : Maximum number of directory levels to visit (default: *no limit*)

  `type: String`
  : Type of paths returned, can be `'file'`, `'dir'` or `'any'` (default: `'file'`)

: See also: {ref}`Channel.fromPath <channel-path>`.

`files( filePattern: String, [options] ) -> List<Path>`
: Convenience function for `file()` that always returns a list.

`groupKey( key, size: int ) -> GroupKey`
: Create a grouping key to use with the {ref}`operator-grouptuple` operator.

`multiMapCriteria( criteria: Closure ) -> Closure`
: Create a multi-map criteria to use with the {ref}`operator-multiMap` operator.

`sendMail( [options] )`
: Send an email. See {ref}`mail-page` for more information.

`sleep( milliseconds: long )`
: Sleep for the given number of milliseconds.

`tuple( collection: List ) -> ArrayTuple`
: Create a tuple object from the given collection.

`tuple( args... ) -> ArrayTuple`
: Create a tuple object from the given arguments.

## Groovy and Java classes

Any Groovy or Java class can be used in a Nextflow script. The following classes are imported by default:

- `groovy.lang.*`
- `groovy.util.*`
- `java.io.*`
- `java.lang.*`
- `java.math.BigDecimal`
- `java.math.BigInteger`
- `java.net.*`
- `java.util.*`

All other classes must be referenced by their fully-qualified name:

```nextflow
def vals = [1, 2, 3]
println groovy.json.JsonOutput.toJson(vals)
```

The following sections describe the standard types provided by Nextflow.

## Bag

A bag is an unordered collection.

The following operators are supported for bags:

`+ : (Bag, Bag) -> Bag`
: Concatenates two bags.

`in, !in : (?, Bag) -> boolean`
: Given a value and a bag, returns `true` if the bag contains the value (or not).

See also: [Iterable](#iterable)

## Channel

See {ref}`channel-page` for an overview of channels. See {ref}`channel-factory` and {ref}`operator-page` for the available functions for creating and manipulating channels.

(stdlib-types-duration)=

## Duration

A Duration represents a duration of time with millisecond precision.

A Duration can be created by adding a unit suffix to an integer (e.g. `1.h`), or more explicitly with `Duration.of()`:

```nextflow
// integer with suffix
oneDay = 24.h

// integer value (milliseconds)
oneSecond = Duration.of(1000)

// simple string value
oneHour = Duration.of('1h')

// complex string value
complexDuration = Duration.of('1day 6hours 3minutes 30seconds')
```

The following suffixes are available:

| Unit                            | Description  |
| ------------------------------- | ------------ |
| `ms`, `milli`, `millis`         | Milliseconds |
| `s`, `sec`, `second`, `seconds` | Seconds      |
| `m`, `min`, `minute`, `minutes` | Minutes      |
| `h`, `hour`, `hours`            | Hours        |
| `d`, `day`, `days`              | Days         |

Durations can be compared like numbers, and they support basic arithmetic operations:

```nextflow
a = 1.h
b = 2.h

assert a < b
assert a + a == b
assert b - a == a
assert a * 2 == b
assert b / 2 == a
```

The following methods are available for a Duration:

`toDays() -> long`
: Get the duration value in days (rounded down).

`toHours() -> long`
: Get the duration value in hours (rounded down).

`toMillis() -> long`
: Get the duration value in milliseconds.

`toMinutes() -> long`
: Get the duration value in minutes (rounded down).

`toSeconds() -> long`
: Get the duration value in seconds (rounded down).

## Iterable

An iterable is a common interface for collections that support iteration. The following types are iterables:

- [Bag](#bag)
- [List](#list)
- [Set](#set)

Values of these types can be passed to any parameter of type `Iterable`, and they can use all of the methods described below.

The following methods are available for iterables:

`any( condition: Closure ) -> boolean`
: Returns `true` if any value in the iterable satisfies the given condition.

`collect( transform: Closure ) -> Iterable`
: Returns a new iterable with each value transformed by the given closure.

`collectMany( transform: Closure ) -> Iterable`
: Transforms each value in the iterable into a collection with the given closure and concatenates the resulting collections into a list.

`contains( value ) -> boolean`
: Returns `true` if the iterable contains the given value.

`each( action: Closure )`
: Invoke the given closure for each value in the iterable.

`every( condition: Closure ) -> boolean`
: Returns `true` if every value in the iterable satisfies the given condition.

`findAll( condition: Closure ) -> Iterable`
: Returns the values in the iterable that satisfy the given condition.

`groupBy( transform: Closure ) -> Map`
: Collect the values of an iterable into groups based on a matching key. The closure should return the key for a given value.

`inject( accumulator: Closure ) -> ?`
: Apply the given accumulator to each value in the iterable and return the final accumulated value. The closure should accept two parameters, corresponding to the current accumulated value and the current iterable value, and return the next accumulated value.
: The first value from the iterable is used as the initial accumulated value.

`inject( initialValue: ?, accumulator: Closure ) -> ?`
: Apply the given accumulator to each value in the iterable and return the final accumulated value. The closure should accept two parameters, corresponding to the current accumulated value and the current iterable value, and return the next accumulated value.

`isEmpty() -> boolean`
: Returns `true` if the iterable is empty.

`join( separator: String = '' ) -> String`
: Concatenates the string representation of each value in the iterable, with the given string as the separator between each value.

`max() -> ?`
: Returns the maximum value in the iterable.

`max( comparator: Closure ) -> ?`
: Returns the maximum value in the iterable according to the given closure.
: The closure should follow the same semantics as the closure parameter of `sort()`.

`min() -> ?`
: Returns the maximum value in the iterable.

`min( comparator: Closure ) -> ?`
: Returns the maximum value in the iterable according to the given closure.
: The closure should follow the same semantics as the closure parameter of `sort()`.

`size() -> int`
: Returns the number of values in the iterable.

`sort() -> List`
: Returns a sorted list of the iterable's values.

`sort( comparator: Closure ) -> List`
: Returns a list of the iterable's values, sorted according to the given closure.
: The closure should either accept one parameter and transform each value into the value that will be used for comparisons, or accept two parameters and define how to compare two values.

`sum() -> ?`
: Returns the sum of the values in the iterable. The values should support the `+` operator.

`sum( mapper: Closure ) -> ?`
: Transforms each value in the iterable with the given closure and returns the sum. The values returned by the closure should support the `+` operator.

`toList() -> List`
: Converts the iterable to a list.
: :::{danger}
  Converting an unordered collection to a list can lead to non-deterministic behavior. Consider using `sort()` instead to ensure a deterministic ordering. See {ref}`cache-nondeterministic-inputs` for more information.
  :::

`toSet() -> Set`
: Converts the iterable to a set. Duplicate values are excluded.

`unique() -> Iterable`
: Returns a shallow copy of the iterable with duplicate values excluded.

`unique( comparator: Closure ) -> Iterable`
: Returns a shallow copy of the iterable with duplicate values excluded.
: The closure should follow the same semantics as the closure parameter of `sort()`.

:::{note}
Iterables in Nextflow are backed by the [Java](https://docs.oracle.com/en/java/javase/17/docs/api/java.base/java/lang/Iterable.html) and [Groovy](https://docs.groovy-lang.org/latest/html/groovy-jdk/java/lang/Iterable.html) standard libraries, which may expose additional methods. Only methods which are recommended for use in Nextflow are documented here.
:::

(stdlib-types-list)=

## List

A list is an unordered collection of elements. See {ref}`script-list` for an overview of lists.

The following operators are supported for lists:

`+ : (List, List) -> List`
: Concatenates two lists.

`* : (List, int) -> List`
: Given a list and an integer *n*, repeats the list *n* times.

`[] : (List, int) -> char`
: Given a list and an index, returns the element at the given index in the list, or `null` if the index is out of range.

`in, !in : (?, List) -> boolean`
: Given a value and a list, returns `true` if the list contains the value (or not).

The following methods are available for a list:

`collate( size: int, keepRemainder: boolean = true ) -> List`
: Collates the list into a list of sub-lists of length `size`. If `keepRemainder` is `true`, any remaining elements are included as a partial sub-list, otherwise they are excluded.

: For example:
  ```nextflow
  assert [1, 2, 3, 4, 5, 6, 7].collate(3)        == [[1, 2, 3], [4, 5, 6], [7]]
  assert [1, 2, 3, 4, 5, 6, 7].collate(3, false) == [[1, 2, 3], [4, 5, 6]]
  ```

`collate( size: int, step: int, keepRemainder: boolean = true ) -> List`
: Collates the list into a list of sub-lists of length `size`, stepping through the list `step` elements for each sub-list. If `keepRemainder` is `true`, any remaining elements are included as a partial sub-list, otherwise they are excluded.

: For example:
  ```nextflow
  assert [1, 2, 3, 4].collate(3, 1)        == [[1, 2, 3], [2, 3, 4], [3, 4], [4]]
  assert [1, 2, 3, 4].collate(3, 1, false) == [[1, 2, 3], [2, 3, 4]]
  ```

`find( condition: Closure ) -> ?`
: Returns the first value in the list that satisfies the given condition.

`first() -> ?`
: Returns the first element in the list. Raises an error if the list is empty.

`getIndices() -> List`
: Returns the list of integers from 0 to *n - 1*, where *n* is the number of elements in the list.

`head() -> ?`
: Equivalent to `first()`.

`indexOf( value ) -> int`
: Returns the index of the first occurrence of the given value in the list, or -1 if the list does not contain the value.

`init() -> List`
: Returns a shallow copy of the list with the last element excluded.

`last() -> ?`
: Returns the last element in the list. Raises an error if the list is empty.

`reverse() -> List`
: Returns a shallow copy of the list with the elements reversed.

`subList( fromIndex: int, toIndex: int ) -> List`
: Returns the portion of the list between the given `fromIndex` (inclusive) and `toIndex` (exclusive).

`tail() -> List`
: Returns a shallow copy of the list with the first element excluded.

`take( n: int ) -> List`
: Returns the first *n* elements of the list.

`takeWhile( condition: Closure ) -> List`
: Returns the longest prefix of the list where each element satisfies the given condition.

`withIndex() -> List`
: Returns a list of 2-tuples corresponding to the value and index of each element in the list.

See also: [Iterable](#iterable)

:::{note}
Lists in Nextflow are backed by the [Java](https://docs.oracle.com/en/java/javase/17/docs/api/java.base/java/util/List.html) and [Groovy](https://docs.groovy-lang.org/latest/html/groovy-jdk/java/util/List.html) standard libraries, which may expose additional methods. Only methods which are recommended for use in Nextflow are documented here.
:::

(stdlib-types-map)=

## Map

A map "maps" keys to values. Each key can map to at most one value -- a map cannot contain duplicate keys. See {ref}`script-map` for an overview of maps.

The following operators are supported for maps:

`+ : (Map, Map) -> Map`
: Concatenates two maps. If a key exists in both maps, the mapping from the right-hand side is used.

`[] : (Map, ?) -> ?`
: Given a map and a key, returns the value for the given key in the map, or `null` if the key is not in the map.

`in, !in : (?, Map) -> boolean`
: Given a key and a map, returns `true` if the map contains the key (or not).

The following methods are available for a map:

`any( condition: Closure ) -> boolean`
: Returns `true` if any key-value pair in the map satisfies the given condition. The closure should accept two parameters corresponding to the key and value of an entry.

`containsKey( key ) -> boolean`
: Returns `true` if the map contains a mapping for the given key.

`containsValue( value ) -> boolean`
: Returns `true` if the map maps one or more keys to the given value.

`each( action: Closure )`
: Invoke the given closure for each key-value pair in the map. The closure should accept two parameters corresponding to the key and value of an entry.

`entrySet() -> Set`
: Returns a set of the key-value pairs in the map.

`every( condition: Closure ) -> boolean`
: Returns `true` if every key-value pair in the map satisfies the given condition. The closure should accept two parameters corresponding to the key and value of an entry.

`isEmpty() -> boolean`
: Returns `true` if the map is empty.

`keySet() -> Set`
: Returns a set of the keys in the map.

`size() -> int`
: Returns the number of key-value pairs in the map.

`subMap( keys: Iterable ) -> Map`
: Returns a sub-map containing the given keys.

`values() -> Bag`
: Returns a collection of the values in the map.

:::{note}
Maps in Nextflow are backed by the [Java](https://docs.oracle.com/en/java/javase/17/docs/api/java.base/java/util/Map.html) and [Groovy](https://docs.groovy-lang.org/latest/html/groovy-jdk/java/util/Map.html) standard libraries, which may expose additional methods. Only methods which are recommended for use in Nextflow are documented here.
:::

(stdlib-types-memoryunit)=

## MemoryUnit

A MemoryUnit represents a quantity of bytes.

A MemoryUnit can be created by adding a unit suffix to an integer (e.g. `1.GB`), or more explicitly with `MemoryUnit.of()`:

```nextflow
// integer with suffix
oneMegabyte = 1.MB

// integer value (bytes)
oneKilobyte = MemoryUnit.of(1024)

// string value
oneGigabyte = MemoryUnit.of('1 GB')
```

The following suffixes are available:

| Unit | Description |
| ---- | ----------- |
| `B`  | Bytes       |
| `KB` | Kilobytes   |
| `MB` | Megabytes   |
| `GB` | Gigabytes   |
| `TB` | Terabytes   |
| `PB` | Petabytes   |
| `EB` | Exabytes    |
| `ZB` | Zettabytes  |

:::{note}
Technically speaking, a kilobyte is equal to 1000 bytes, whereas 1024 bytes is called a "kibibyte" and abbreviated as "KiB", and so on for the other units. In practice, however, kilobyte is commonly understood to mean 1024 bytes, and Nextflow follows this convention in its implementation as well as this documentation.
:::

Memory units can be compared like numbers, and they support basic arithmetic operations:

```nextflow
a = 1.GB
b = 2.GB

assert a < b
assert a + a == b
assert b - a == a
assert a * 2 == b
assert b / 2 == a
```

The following methods are available for a `MemoryUnit` object:

`toBytes() -> long`
: Get the memory value in bytes (B).

`toGiga() -> long`
: Get the memory value in gigabytes (rounded down), where 1 GB = 1024 MB.

`toKilo() -> long`
: Get the memory value in kilobytes (rounded down), where 1 KB = 1024 B.

`toMega() -> long`
: Get the memory value in megabytes (rounded down), where 1 MB = 1024 KB.

`toUnit( unit: String ) -> long`
: Get the memory value in terms of a given unit (rounded down). The unit can be one of: `'B'`, `'KB'`, `'MB'`, `'GB'`, `'TB'`, `'PB'`, `'EB'`, `'ZB'`.

(stdlib-types-path)=

## Path

A Path is a handle for hierarchichal paths such as local files and directories, HTTP/FTP URLs, and object storage paths (e.g. Amazon S3).

The `file()` function can be used to get a Path for a given filename or URL:

```nextflow
def hello = file('hello.txt')
println hello.text
```

The `files()` function can be used to get a collection of Paths from a glob pattern:

```nextflow
def inputs = files('*.txt')
inputs.each { input ->
  println "${input.name}: ${input.text}"
}
```

The following sections describe the methods that are available for paths.

:::{note}
Paths in Nextflow are backed by the [Java](https://docs.oracle.com/en/java/javase/17/docs/api/java.base/java/nio/file/Path.html) and [Groovy](https://docs.groovy-lang.org/latest/html/groovy-jdk/java/nio/file/Path.html) standard libraries, which may expose additional methods. Only methods which are recommended for use in Nextflow are documented here.
:::

### Operators

The following operators are supported for paths:

`/ : (Path, String) -> Path`
: Resolve a relative file name against a directory path.

`<< : (Path, String)`
: Appends a string value to a file without replacing existing content. Equivalent to `append()`.

### Getting attributes

The following methods are useful for getting attributes of a file:

`exists() -> boolean`
: Returns `true` if the file exists.

`getBaseName() -> String`
: Gets the file name without its extension, e.g. `/some/path/file.tar.gz` -> `file.tar`.

`getExtension() -> String`
: Gets the file extension, e.g. `/some/path/file.txt` -> `txt`.

`getName() -> String`
: Gets the file name, e.g. `/some/path/file.txt` -> `file.txt`.

`getSimpleName() -> String`
: Gets the file name without any extension, e.g. `/some/path/file.tar.gz` -> `file`.

`getParent() -> Path`
: Gets the file parent path, e.g. `/some/path/file.txt` -> `/some/path`.

`getScheme() -> String`
: Gets the file URI scheme, e.g. `s3://some-bucket/foo.txt` -> `s3`.

`isDirectory() -> boolean`
: Returns `true` if the file is a directory.

`isEmpty() -> boolean`
: Returns `true` if the file is empty or does not exist.

`isFile() -> boolean`
: Returns `true` if it is a regular file (i.e. not a directory).

`isHidden() -> boolean`
: Returns `true` if the file is hidden.

`isLink() -> boolean`
: Returns `true` if the file is a symbolic link.

`lastModified() -> long`
: Returns the file last modified timestamp in Unix time (i.e. milliseconds since January 1, 1970).

`size() -> long`
: Gets the file size in bytes.

`toUriString() -> String`
: Gets the file path along with the protocol scheme:
  ```nextflow
  def ref = file('s3://some-bucket/foo.txt')

  assert ref.toString() == '/some-bucket/foo.txt'
  assert "$ref" == '/some-bucket/foo.txt'
  assert ref.toUriString() == 's3://some-bucket/foo.txt'
  ```

### Reading

The following methods are available for reading files:

`eachByte( action: Closure )`
: Iterates over the file byte by byte, applying the specified {ref}`closure <script-closure>`.

`eachLine( action: Closure )`
: Iterates over the file line by line, applying the specified {ref}`closure <script-closure>`.

`getBytes() -> byte[]`
: Returns the file content as a byte array.

`getText() -> String`
: Returns the file content as a string value.

`newInputStream() -> InputStream`
: Returns an [InputStream](https://docs.oracle.com/en/java/javase/17/docs/api/java.base/java/io/InputStream.html) object to read a binary file.

`newReader() -> Reader`
: Returns a [Reader](https://docs.oracle.com/en/java/javase/17/docs/api/java.base/java/io/Reader.html) object to read a text file.

`readLines() -> List<String>`
: Reads the file line by line and returns the content as a list of strings.

`withInputStream( action: Closure )`
: Opens a file for reading and lets you access it with an [InputStream](https://docs.oracle.com/en/java/javase/17/docs/api/java.base/java/io/InputStream.html) object.

`withReader( action: Closure )`
: Opens a file for reading and lets you access it with a [Reader](https://docs.oracle.com/en/java/javase/17/docs/api/java.base/java/io/Reader.html) object.

### Writing

The following methods are available for writing to files:

`append( text: String )`
: Appends a string value to a file without replacing existing content.

`newOutputStream() -> OutputStream`
: Creates an [OutputStream](https://docs.oracle.com/en/java/javase/17/docs/api/java.base/java/io/OutputStream.html) object that allows you to write binary data to a file.

`newPrintWriter() -> PrintWriter`
: Creates a [PrintWriter](https://docs.oracle.com/en/java/javase/17/docs/api/java.base/java/io/PrintWriter.html) object that allows you to write formatted text to a file.

`newWriter() -> Writer`
: Creates a [Writer](https://docs.oracle.com/en/java/javase/17/docs/api/java.base/java/io/Writer.html) object that allows you to save text data to a file.

`setBytes( bytes: byte[] )`
: Writes a byte array to a file. Equivalent to setting the `bytes` property.

`setText( text: String )`
: Writes a string value to a file. Equivalent to setting the `text` property.

`withOutputStream( action: Closure )`
: Applies the specified closure to an [OutputStream](https://docs.oracle.com/en/java/javase/17/docs/api/java.base/java/io/OutputStream.html) object, closing it when finished.

`withPrintWriter( action: Closure )`
: Applies the specified closure to a [PrintWriter](https://docs.oracle.com/en/java/javase/17/docs/api/java.base/java/io/PrintWriter.html) object, closing it when finished.

`withWriter( action: Closure )`
: Applies the specified closure to a [Writer](https://docs.oracle.com/en/java/javase/17/docs/api/java.base/java/io/Writer.html) object, closing it when finished.

`write( text: String )`
: Writes a string to a file, replacing any existing content.

### Filesystem operations

The following methods are available for manipulating files and directories in a filesystem:

`copyTo( target: Path )`
: Copies a source file or directory to a target file or directory.

: *When copying a file to another file:* if the target file already exists, it will be replaced.

  ```nextflow
  file('/some/path/my_file.txt').copyTo('/another/path/new_file.txt')
  ```

: *When copying a file to a directory:* the file will be copied into the directory, replacing any file with the same name.

  ```nextflow
  file('/some/path/my_file.txt').copyTo('/another/path')
  ```

: *When copying a directory to another directory:* if the target directory already exists, the source directory will be copied into the target directory, replacing any sub-directory with the same name. If the target path does not exist, it will be created automatically.

  ```nextflow
  file('/any/dir_a').moveTo('/any/dir_b')
  ```

  The result of the above example depends on the existence of the target directory. If the target directory exists, the source is moved into the target directory, resulting in the path `/any/dir_b/dir_a`. If the target directory does not exist, the source is just renamed to the target name, resulting in the path `/any/dir_b`.

: :::{note}
  The `copyTo()` function follows the semantics of the Linux command `cp -r <source> <target>`, with the following caveat: while Linux tools often treat paths ending with a slash (e.g. `/some/path/name/`) as directories, and those not (e.g. `/some/path/name`) as regular files, Nextflow (due to its use of the Java files API) views both of these paths as the same file system object. If the path exists, it is handled according to its actual type (i.e. as a regular file or as a directory). If the path does not exist, it is treated as a regular file, with any missing parent directories created automatically.
  :::

`delete() -> boolean`
: Deletes the file or directory at the given path, returning `true` if the operation succeeds, and `false` otherwise:

  ```nextflow
  myFile = file('some/file.txt')
  result = myFile.delete()
  println result ? "OK" : "Cannot delete: $myFile"
  ```

  If a directory is not empty, it will not be deleted and `delete()` will return `false`.

`deleteDir() -> boolean`
: Deletes a directory and all of its contents.

  ```nextflow
  file('any/path').deleteDir()
  ```

`getPermissions() -> String`
: Returns a file's permissions using the [symbolic notation](http://en.wikipedia.org/wiki/File_system_permissions#Symbolic_notation), e.g. `'rw-rw-r--'`.

`list() -> List<String>`
: Returns the first-level elements (files and directories) of a directory as a list of strings.

`listFiles() -> List<Path>`
: Returns the first-level elements (files and directories) of a directory as a list of Paths.

`mkdir() -> boolean`
: Creates a directory at the given path, returning `true` if the directory is created successfully, and `false` otherwise:

  ```nextflow
  myDir = file('any/path')
  result = myDir.mkdir()
  println result ? "OK" : "Cannot create directory: $myDir"
  ```

  If the parent directories do not exist, the directory will not be created and `mkdir()` will return `false`.

`mkdirs() -> boolean`
: Creates a directory at the given path, including any nonexistent parent directories:

  ```nextflow
  file('any/path').mkdirs()
  ```

`mklink( linkName: String, [options] ) -> Path`
: Creates a *filesystem link* to a given path:

  ```nextflow
  myFile = file('/some/path/file.txt')
  myFile.mklink('/user/name/link-to-file.txt')
  ```

  Returns the Path of the link to create.

  Available options:

  `hard: boolean`
  : When `true`, creates a *hard* link, otherwise creates a *soft* (aka *symbolic*) link (default: `false`).

  `overwrite: boolean`
  : When `true`, overwrites any existing file with the same name, otherwise throws a [FileAlreadyExistsException](https://docs.oracle.com/en/java/javase/17/docs/api/java.base/java/nio/file/FileAlreadyExistsException.html) (default: `false`).

`moveTo( target: Path )`
: Moves a source file or directory to a target file or directory. Follows the same semantics as `copyTo()`.

`renameTo( target: String ) -> boolean`
: Rename a file or directory:

  ```nextflow
  file('my_file.txt').renameTo('new_file_name.txt')
  ```

`setPermissions( permissions: String ) -> boolean`
: Sets a file's permissions using the [symbolic notation](http://en.wikipedia.org/wiki/File_system_permissions#Symbolic_notation):

  ```nextflow
  myFile.setPermissions('rwxr-xr-x')
  ```

`setPermissions( owner: int, group: int, other: int ) -> boolean`
: Sets a file's permissions using the [numeric notation](http://en.wikipedia.org/wiki/File_system_permissions#Numeric_notation), i.e. as three digits representing the **owner**, **group**, and **other** permissions:

  ```nextflow
  myFile.setPermissions(7,5,5)
  ```

The following methods are available for listing and traversing directories:

`eachDir( action: Closure )`
: Iterates through first-level directories only.

`eachDirMatch( nameFilter: String, action: Closure )`
: Iterates through directories whose names match the given filter.

`eachDirRecurse( action: Closure )`
: Iterates through directories depth-first (regular files are ignored).

`eachFile( action: Closure )`
: Iterates through first-level files and directories.

`eachFileMatch( nameFilter: String, action: Closure )`
: Iterates through files and directories whose names match the given filter.

`eachFileRecurse( action: Closure )`
: Iterates through files and directories depth-first.

### Splitting files

The following methods are available for splitting and counting the records in files:

`countFasta() -> long`
: Counts the number of records in a [FASTA](https://en.wikipedia.org/wiki/FASTA_format) file. See the {ref}`operator-splitfasta` operator for available options.

`countFastq() -> long`
: Counts the number of records in a [FASTQ](https://en.wikipedia.org/wiki/FASTQ_format) file. See the {ref}`operator-splitfastq` operator for available options.

`countJson() -> long`
: Counts the number of records in a JSON file. See the {ref}`operator-splitjson` operator for available options.

`countLines() -> long`
: Counts the number of lines in a text file. See the {ref}`operator-splittext` operator for available options.

`splitCsv() -> List`
: Splits a CSV file into a list of records. See the {ref}`operator-splitcsv` operator for available options.

`splitFasta() -> List`
: Splits a [FASTA](https://en.wikipedia.org/wiki/FASTA_format) file into a list of records. See the {ref}`operator-splitfasta` operator for available options.

`splitFastq() -> List`
: Splits a [FASTQ](https://en.wikipedia.org/wiki/FASTQ_format) file into a list of records. See the {ref}`operator-splitfastq` operator for available options.

`splitJson() -> List`
: Splits a JSON file into a list of records. See the {ref}`operator-splitjson` operator for available options.

`splitText() -> List<String>`
: Splits a text file into a list of lines. See the {ref}`operator-splittext` operator for available options.

(stdlib-types-set)=

## Set

A set is an unordered collection that cannot contain duplicate elements.

As set literal can be created from a list:

```nextflow
[1, 2, 2, 3].toSet()
// -> [1, 2, 3]
```

The following operators are supported for sets:

`+ : (Set, Iterable) -> Set`
: Returns the union of a set and an iterable.

`- : (Set, Iterable) -> Set`
: Given a set and an iterable, returns a new set with the elements of the first set minus the elements of the iterable.

`in, !in : (?, Set) -> boolean`
: Given a value and a set, returns `true` if the set contains the value (or not).

The following methods are available for a set:

`intersect( right: Iterable ) -> Set`
: Returns the intersection of the set and the given iterable.

See also: [Iterable](#iterable)

:::{note}
Sets in Nextflow are backed by the [Java](https://docs.oracle.com/en/java/javase/17/docs/api/java.base/java/util/Set.html) and [Groovy](https://docs.groovy-lang.org/latest/html/groovy-jdk/java/util/Set.html) standard libraries, which may expose additional methods. Only methods which are recommended for use in Nextflow are documented here.
:::

(stdlib-types-string)=

## String

A string is an immutable array of characters. See {ref}`script-string` for an overview of strings.

The following operators are supported for strings:

`+ : (String, String) -> String`
: Concatenates two strings.

`* : (String, int) -> String`
: Given a string and an integer *n*, repeats the string *n* times.

`[] : (String, int) -> char`
: Given a string and an index, returns the character at the given index in the string.

`in, !in : (String, String) -> boolean`
: Given a substring and a string, returns `true` if the substring occurs anywhere in the string (or not).

`~ : (String) -> Pattern`
: Creates a regular expression from a string.
: See [Pattern](https://docs.oracle.com/en/java/javase/17/docs/api/java.base/java/util/regex/Pattern.html) in the Java standard library for more information.

`=~ : (String, String) -> Matcher`
: Given a string and a pattern, creates a matcher that is truthy if the pattern occurs anywhere in the string.
: See [Matcher](https://docs.oracle.com/en/java/javase/17/docs/api/java.base/java/util/regex/Matcher.html) in the Java standard library for more information.

`==~ : (String, String) -> boolean`
: Given a string and a pattern, returns `true` if the string matches the pattern exactly.

The following methods are available for a string:

`endsWith( suffix: String ) -> boolean`
: Returns `true` if the string ends with the given suffix.

`execute() -> Process`
: Execute the string as a command. Returns a [Process](https://docs.groovy-lang.org/latest/html/groovy-jdk/java/lang/Process.html) which provides the exit status and standard input/output/error of the executed command.

`indexOf( str: String ) -> int`
: Returns the index within the string of the first occurrence of the given substring. Returns -1 if the string does not contain the substring.

`indexOf( str: String, fromIndex: int ) -> int`
: Returns the index within the string of the first occurrence of the given substring, starting the search at the given index. Returns -1 if the string does not contain the substring.

`isBlank() -> boolean`
: Returns `true` if the string is empty or contains only whitespace characters.

`isEmpty() -> boolean`
: Returns `true` if the string is empty (i.e. `length()` is 0).

`isFloat() -> boolean`
: Returns `true` if the string can be parsed as a floating-point number.

`isInteger() -> boolean`
: Returns `true` if the string can be parsed as an integer.

`lastIndexOf( str: String ) -> int`
: Returns the index within the string of the last occurrence of the given substring. Returns -1 if the string does not contain the substring.

`lastIndexOf( str: String, fromIndex: int ) -> int`
: Returns the index within the string of the last occurrence of the given substring, searching backwards starting at the given index. Returns -1 if the string does not contain the substring.

`length() -> int`
: Returns the length of the string.

`md5() -> String`
: Returns the MD5 checksum of the string.

`replace( target: String, replacement: String ) -> String`
: Returns a new string in which each occurrence of the target string is replaced with the given replacement string.

`replaceAll( regex: String, replacement: String ) -> String`
: Returns a new string in which each occurrence of the given regular expression is replaced with the given replacement string.

`replaceFirst( regex: String, replacement: String ) -> String`
: Returns a new string in which the first occurrence of the given regular expression is replaced with the given replacement string.

`sha256() -> String`
: Returns the SHA-256 checksum of the string.

`startsWith( prefix: String ) -> boolean`
: Returns `true` if the string ends with the given prefix.

`strip() -> String`
: Returns a copy of the string with all leading and trailing whitespace removed.

`stripIndent() -> String`
: Returns a copy of the string with leading spaces on each line removed.
: The number of spaces to remove is determined by the line with the least number of leading spaces, excluding lines with only whitespace.

`stripLeading() -> String`
: Returns a copy of the string with all leading whitespace removed.

`stripTrailing() -> String`
: Returns a copy of the string with all trailing whitespace removed.

`substring​( beginIndex: int ) -> String`
: Returns a substring of this string.

`substring​( beginIndex: int, endIndex: int ) -> String`
: Returns a substring of this string.

`toBoolean() -> Boolean`
: Returns `true` if the trimmed string is "true", "y", or "1" (ignoring case).

`toFloat() -> Float`
: Parses the string into a floating-point number.

`toInteger() -> Integer`
: Parses the string into an integer.

`toLowerCase() -> String`
: Returns a copy of this string with all characters converted to lower case.

`toUpperCase() -> String`
: Returns a copy of this string with all characters converted to upper case.

`tokenize( delimiters: String ) -> List<String>`
: Splits the string into a list of substrings using the given delimiters. Each character in the delimiter string is treated as a separate delimiter.

:::{note}
Strings in Nextflow are backed by the [Java](https://docs.oracle.com/en/java/javase/17/docs/api/java.base/java/lang/String.html) and [Groovy](https://docs.groovy-lang.org/latest/html/groovy-jdk/java/lang/String.html) standard libraries, which may expose additional methods. Only methods which are recommended for use in Nextflow are documented here.
:::

(stdlib-types-versionnumber)=

## VersionNumber

A VersionNumber represents a semantic version number.

The following methods are available for a VersionNumber:

`getMajor() -> String`
: Get the major version number, i.e. the first version component.

`getMinor() -> String`
: Get the minor version number, i.e. the second version component.

`getPatch() -> String`
: Get the patch version number, i.e. the third version component.

`matches( condition: String ) -> boolean`
: Check whether the version satisfies a version requirement.

: The version requirement string can be prefixed with the usual comparison operators:
  - `=` or `==`: equal to
  - `<` (`<=`): less than (or equal to)
  - `>` (`>=`): greater than (or equal to)
  - `!=` or `<>`: not equal

  For example:

  ```nextflow
  if( !nextflow.version.matches('>=23.10') ) {
      error "This workflow requires Nextflow version 23.10 or greater -- You are running version $nextflow.version"
  }
  ```

: Alternatively, the version can be postfixed with `+`, which is similar to `==` but also allows the last version part to be greater. For example, `23.10.1+` is satisfied by `23.10.1` and `23.10.2`, but not `23.11.x` or `23.09.x`. Additionally, `23.10.+` is equivalent to `23.10.0+`. This operator is a useful way to enforce a specific version while allowing for newer patch releases.<|MERGE_RESOLUTION|>--- conflicted
+++ resolved
@@ -190,16 +190,12 @@
 `branchCriteria( criteria: Closure ) -> Closure`
 : Create a branch criteria to use with the {ref}`operator-branch` operator.
 
-<<<<<<< HEAD
-`error( message: String = null )`
-=======
-`env( name )`
+`env( name: String ) -> String`
 : :::{versionadded} 24.11.0-edge
   :::
 : Get the value of the environment variable with the specified name in the Nextflow launch environment.
 
-`error( message = null )`
->>>>>>> 0a29236e
+`error( message: String = null )`
 : Throw a script runtime error with an optional error message.
 
 `exit( exitCode: int = 0, message: String = null )`
