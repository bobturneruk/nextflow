--- conflicted
+++ resolved
@@ -1431,22 +1431,23 @@
   The use of the `cleanup` option will prevent the use of the *resume* feature on subsequent executions of that pipeline run. Also, be aware that deleting all scratch files can take a lot of time, especially when using a shared file system or remote cloud storage.
   :::
 
-<<<<<<< HEAD
-*New in version `23.10.0`:* it is possible to use an "eager" cleanup strategy by setting `cleanup = 'eager'`. This strategy will try to delete each task directory as soon as it is no longer needed by downstream tasks, rather than at the end of the workflow run. This feature is useful for freeing up disk storage during the workflow run.
-
-The lifetime of a task is determined by the downstream tasks that use the task's output files. When all of these tasks finish, the upstream task can be deleted.
-
-The following caveats apply when using `cleanup = 'eager'`:
-
-- Eager cleanup will break the resumability of your pipeline. If a workflow run fails, you will have to restart from the beginning, whereas with `cleanup = true` the cleanup would not have happened. As a result, eager cleanup is designed to be used only when you are confident that the workflow run will not fail.
-
-- Output files should not be published via symlink when using eager cleanup, because the symlinks will be invalidated when the original task directory is deleted. Avoid using the following publish modes: `copyNoFollow`, `rellink`, `symlink`.
-
-- Eager cleanup currently does not work properly with processes that forward input files with the `includeInputs` option. In this case, the forwarded input files will be deleted prematurely, and any process that consumes the forwarded output channel may fail or produce incorrect output.
-=======
+  :::{versionadded} 23.10.0
+  :::
+
+  Setting `cleanup = 'eager'` enables the "eager" cleanup strategy. This strategy will delete each task directory as soon as it is no longer needed by downstream tasks, rather than at the end of the workflow run. This feature is useful for minimizing disk usage during the workflow run.
+
+  The lifetime of a task is determined by the downstream tasks that use the task's output files. When all of these tasks finish, the upstream task can be deleted.
+
+  The following caveats apply when using eager cleanup:
+
+  - Eager cleanup will break the resumability of your pipeline. If a workflow run fails, you will have to restart from the beginning, whereas with `cleanup = true` the cleanup would not have happened. As a result, eager cleanup is designed to be used only when you are confident that the workflow run will not fail.
+
+  - Output files should not be published via symlink when using eager cleanup, because the symlinks will be invalidated when the original task directory is deleted. Avoid using the following publish modes: `copyNoFollow`, `rellink`, `symlink`.
+
+  - Eager cleanup currently does not work properly with processes that forward input files with the `includeInputs` option. In this case, the forwarded input files will be deleted prematurely, and any process that consumes the forwarded output channel may fail or produce incorrect output.
+
 `dumpHashes`
 : If `true`, dump task hash keys in the log file, for debugging purposes.
->>>>>>> 0f4d8867
 
 (config-profiles)=
 
